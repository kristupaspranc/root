--- conflicted
+++ resolved
@@ -1112,11 +1112,7 @@
    fEmptyEntryRange = std::move(newRange);
 }
 
-<<<<<<< HEAD
-void RLoopManager::SetEntryRange(const ULong64_t start, const ULong64_t end)
-=======
 void RLoopManager::ChangeBeginAndEndEntries(ULong64_t start, ULong64_t end)
->>>>>>> 380cc5b6
 {
    fBeginEntry = start;
    fEndEntry = end;
