// Author: Enrico Guiraud, Danilo Piparo CERN  03/2017

/*************************************************************************
 * Copyright (C) 1995-2021, Rene Brun and Fons Rademakers.               *
 * All rights reserved.                                                  *
 *                                                                       *
 * For the licensing terms see $ROOTSYS/LICENSE.                         *
 * For the list of contributors see $ROOTSYS/README/CREDITS.             *
 *************************************************************************/

#ifndef ROOT_RDF_TINTERFACE
#define ROOT_RDF_TINTERFACE

#include "ROOT/RDataSource.hxx"
#include "ROOT/RDF/ActionHelpers.hxx"
#include "ROOT/RDF/HistoModels.hxx"
#include "ROOT/RDF/InterfaceUtils.hxx"
#include "ROOT/RDF/RColumnRegister.hxx"
#include "ROOT/RDF/RDefine.hxx"
#include "ROOT/RDF/RDefinePerSample.hxx"
#include "ROOT/RDF/RFilter.hxx"
#include "ROOT/RDF/RInterfaceBase.hxx"
#include "ROOT/RDF/RVariation.hxx"
#include "ROOT/RDF/RLazyDSImpl.hxx"
#include "ROOT/RDF/RLoopManager.hxx"
#include "ROOT/RDF/RRange.hxx"
#include "ROOT/RDF/Utils.hxx"
#include "ROOT/RDF/RDFDescription.hxx"
#include "ROOT/RDF/RVariationsDescription.hxx"
#include "ROOT/RResultPtr.hxx"
#include "ROOT/RSnapshotOptions.hxx"
#include <string_view>
#include "ROOT/RVec.hxx"
#include "ROOT/TypeTraits.hxx"
#include "RtypesCore.h" // for ULong64_t
#include "TDirectory.h"
#include "TH1.h" // For Histo actions
#include "TH2.h" // For Histo actions
#include "TH3.h" // For Histo actions
#include "THn.h"
#include "TProfile.h"
#include "TProfile2D.h"
#include "TStatistic.h"

#include <algorithm>
#include <cstddef>
#include <initializer_list>
#include <iterator> // std::back_insterter
#include <limits>
#include <memory>
#include <set>
#include <sstream>
#include <stdexcept>
#include <string>
#include <type_traits> // is_same, enable_if
#include <typeinfo>
#include <unordered_set>
#include <utility> // std::index_sequence
#include <vector>

class TGraph;

// Windows requires a forward decl of printValue to accept it as a valid friend function in RInterface
namespace ROOT {
void DisableImplicitMT();
bool IsImplicitMTEnabled();
void EnableImplicitMT(UInt_t numthreads);
class RDataFrame;
} // namespace ROOT
namespace cling {
std::string printValue(ROOT::RDataFrame *tdf);
}

namespace ROOT {
namespace RDF {
namespace RDFDetail = ROOT::Detail::RDF;
namespace RDFInternal = ROOT::Internal::RDF;
namespace TTraits = ROOT::TypeTraits;

template <typename Proxied, typename DataSource>
class RInterface;

using RNode = RInterface<::ROOT::Detail::RDF::RNodeBase, void>;
} // namespace RDF

namespace Internal {
namespace RDF {
class GraphCreatorHelper;
void ChangeEmptyEntryRange(const ROOT::RDF::RNode &node, std::pair<ULong64_t, ULong64_t> &&newRange);
<<<<<<< HEAD
void ChangeEntryRange(const RNode &node, const ULong64_t start, const ULong64_t end);
=======
void ChangeBeginAndEndEntries(const RNode &node, ULong64_t start, ULong64_t end);
>>>>>>> 380cc5b6
void ChangeSpec(const ROOT::RDF::RNode &node, ROOT::RDF::Experimental::RDatasetSpec &&spec);
void TriggerRun(ROOT::RDF::RNode node);
} // namespace RDF
} // namespace Internal

namespace RDF {

// clang-format off
/**
 * \class ROOT::RDF::RInterface
 * \ingroup dataframe
 * \brief The public interface to the RDataFrame federation of classes.
 * \tparam Proxied One of the "node" base types (e.g. RLoopManager, RFilterBase). The user never specifies this type manually.
 * \tparam DataSource The type of the RDataSource which is providing the data to the data frame. There is no source by default.
 *
 * The documentation of each method features a one liner illustrating how to use the method, for example showing how
 * the majority of the template parameters are automatically deduced requiring no or very little effort by the user.
 */
// clang-format on
template <typename Proxied, typename DataSource = void>
class RInterface : public RInterfaceBase {
   using DS_t = DataSource;
   using RFilterBase = RDFDetail::RFilterBase;
   using RRangeBase = RDFDetail::RRangeBase;
   using RLoopManager = RDFDetail::RLoopManager;
   friend std::string cling::printValue(::ROOT::RDataFrame *tdf); // For a nice printing at the prompt
   friend class RDFInternal::GraphDrawing::GraphCreatorHelper;

   template <typename T, typename W>
   friend class RInterface;

   friend void RDFInternal::TriggerRun(RNode node);
   friend void RDFInternal::ChangeEmptyEntryRange(const RNode &node, std::pair<ULong64_t, ULong64_t> &&newRange);
<<<<<<< HEAD
   friend void RDFInternal::ChangeEntryRange(const RNode &node, const ULong64_t start, const ULong64_t end);
=======
   friend void RDFInternal::ChangeBeginAndEndEntries(const RNode &node, ULong64_t start, ULong64_t end);
>>>>>>> 380cc5b6
   friend void RDFInternal::ChangeSpec(const RNode &node, ROOT::RDF::Experimental::RDatasetSpec &&spec);

   std::shared_ptr<Proxied> fProxiedPtr; ///< Smart pointer to the graph node encapsulated by this RInterface.

public:
   ////////////////////////////////////////////////////////////////////////////
   /// \brief Copy-assignment operator for RInterface.
   RInterface &operator=(const RInterface &) = default;

   ////////////////////////////////////////////////////////////////////////////
   /// \brief Copy-ctor for RInterface.
   RInterface(const RInterface &) = default;

   ////////////////////////////////////////////////////////////////////////////
   /// \brief Move-ctor for RInterface.
   RInterface(RInterface &&) = default;

   ////////////////////////////////////////////////////////////////////////////
   /// \brief Move-assignment operator for RInterface.
   RInterface &operator=(RInterface &&) = default;

   ////////////////////////////////////////////////////////////////////////////
   /// \brief Build a RInterface from a RLoopManager.
   /// This constructor is only available for RInterface<RLoopManager>.
   template <typename T = Proxied, typename = std::enable_if_t<std::is_same<T, RLoopManager>::value, int>>
   RInterface(const std::shared_ptr<RLoopManager> &proxied) : RInterfaceBase(proxied), fProxiedPtr(proxied)
   {
   }

   ////////////////////////////////////////////////////////////////////////////
   /// \brief Cast any RDataFrame node to a common type ROOT::RDF::RNode.
   /// Different RDataFrame methods return different C++ types. All nodes, however,
   /// can be cast to this common type at the cost of a small performance penalty.
   /// This allows, for example, storing RDataFrame nodes in a vector, or passing them
   /// around via (non-template, C++11) helper functions.
   /// Example usage:
   /// ~~~{.cpp}
   /// // a function that conditionally adds a Range to a RDataFrame node.
   /// RNode MaybeAddRange(RNode df, bool mustAddRange)
   /// {
   ///    return mustAddRange ? df.Range(1) : df;
   /// }
   /// // use as :
   /// ROOT::RDataFrame df(10);
   /// auto maybeRanged = MaybeAddRange(df, true);
   /// ~~~
   /// Note that it is not a problem to pass RNode's by value.
   operator RNode() const
   {
      return RNode(std::static_pointer_cast<::ROOT::Detail::RDF::RNodeBase>(fProxiedPtr), *fLoopManager, fColRegister);
   }

   ////////////////////////////////////////////////////////////////////////////
   /// \brief Append a filter to the call graph.
   /// \param[in] f Function, lambda expression, functor class or any other callable object. It must return a `bool`
   /// signalling whether the event has passed the selection (true) or not (false).
   /// \param[in] columns Names of the columns/branches in input to the filter function.
   /// \param[in] name Optional name of this filter. See `Report`.
   /// \return the filter node of the computation graph.
   ///
   /// Append a filter node at the point of the call graph corresponding to the
   /// object this method is called on.
   /// The callable `f` should not have side-effects (e.g. modification of an
   /// external or static variable) to ensure correct results when implicit
   /// multi-threading is active.
   ///
   /// RDataFrame only evaluates filters when necessary: if multiple filters
   /// are chained one after another, they are executed in order and the first
   /// one returning false causes the event to be discarded.
   /// Even if multiple actions or transformations depend on the same filter,
   /// it is executed once per entry. If its result is requested more than
   /// once, the cached result is served.
   ///
   /// ### Example usage:
   /// ~~~{.cpp}
   /// // C++ callable (function, functor class, lambda...) that takes two parameters of the types of "x" and "y"
   /// auto filtered = df.Filter(myCut, {"x", "y"});
   ///
   /// // String: it must contain valid C++ except that column names can be used instead of variable names
   /// auto filtered = df.Filter("x*y > 0");
   /// ~~~
   ///
   /// \note If the body of the string expression contains an explicit `return` statement (even if it is in a nested
   /// scope), RDataFrame _will not_ add another one in front of the expression. So this will not work:
   /// ~~~{.cpp}
   /// df.Filter("Sum(Map(vec, [](float e) { return e*e > 0.5; }))")
   /// ~~~
   /// but instead this will:
   /// ~~~{.cpp}
   /// df.Filter("return Sum(Map(vec, [](float e) { return e*e > 0.5; }))")
   /// ~~~
   template <typename F, std::enable_if_t<!std::is_convertible<F, std::string>::value, int> = 0>
   RInterface<RDFDetail::RFilter<F, Proxied>, DS_t>
   Filter(F f, const ColumnNames_t &columns = {}, std::string_view name = "")
   {
      RDFInternal::CheckFilter(f);
      using ColTypes_t = typename TTraits::CallableTraits<F>::arg_types;
      constexpr auto nColumns = ColTypes_t::list_size;
      const auto validColumnNames = GetValidatedColumnNames(nColumns, columns);
      CheckAndFillDSColumns(validColumnNames, ColTypes_t());

      using F_t = RDFDetail::RFilter<F, Proxied>;

      auto filterPtr = std::make_shared<F_t>(std::move(f), validColumnNames, fProxiedPtr, fColRegister, name);
      return RInterface<F_t, DS_t>(std::move(filterPtr), *fLoopManager, fColRegister);
   }

   ////////////////////////////////////////////////////////////////////////////
   /// \brief Append a filter to the call graph.
   /// \param[in] f Function, lambda expression, functor class or any other callable object. It must return a `bool`
   /// signalling whether the event has passed the selection (true) or not (false).
   /// \param[in] name Optional name of this filter. See `Report`.
   /// \return the filter node of the computation graph.
   ///
   /// Refer to the first overload of this method for the full documentation.
   template <typename F, std::enable_if_t<!std::is_convertible<F, std::string>::value, int> = 0>
   RInterface<RDFDetail::RFilter<F, Proxied>, DS_t> Filter(F f, std::string_view name)
   {
      // The sfinae is there in order to pick up the overloaded method which accepts two strings
      // rather than this template method.
      return Filter(f, {}, name);
   }

   ////////////////////////////////////////////////////////////////////////////
   /// \brief Append a filter to the call graph.
   /// \param[in] f Function, lambda expression, functor class or any other callable object. It must return a `bool`
   /// signalling whether the event has passed the selection (true) or not (false).
   /// \param[in] columns Names of the columns/branches in input to the filter function.
   /// \return the filter node of the computation graph.
   ///
   /// Refer to the first overload of this method for the full documentation.
   template <typename F>
   RInterface<RDFDetail::RFilter<F, Proxied>, DS_t> Filter(F f, const std::initializer_list<std::string> &columns)
   {
      return Filter(f, ColumnNames_t{columns});
   }

   ////////////////////////////////////////////////////////////////////////////
   /// \brief Append a filter to the call graph.
   /// \param[in] expression The filter expression in C++
   /// \param[in] name Optional name of this filter. See `Report`.
   /// \return the filter node of the computation graph.
   ///
   /// The expression is just-in-time compiled and used to filter entries. It must
   /// be valid C++ syntax in which variable names are substituted with the names
   /// of branches/columns.
   ///
   /// ### Example usage:
   /// ~~~{.cpp}
   /// auto filtered_df = df.Filter("myCollection.size() > 3");
   /// auto filtered_name_df = df.Filter("myCollection.size() > 3", "Minumum collection size");
   /// ~~~
   ///
   /// \note If the body of the string expression contains an explicit `return` statement (even if it is in a nested
   /// scope), RDataFrame _will not_ add another one in front of the expression. So this will not work:
   /// ~~~{.cpp}
   /// df.Filter("Sum(Map(vec, [](float e) { return e*e > 0.5; }))")
   /// ~~~
   /// but instead this will:
   /// ~~~{.cpp}
   /// df.Filter("return Sum(Map(vec, [](float e) { return e*e > 0.5; }))")
   /// ~~~
   RInterface<RDFDetail::RJittedFilter, DS_t> Filter(std::string_view expression, std::string_view name = "")
   {
      // deleted by the jitted call to JitFilterHelper
      auto upcastNodeOnHeap = RDFInternal::MakeSharedOnHeap(RDFInternal::UpcastNode(fProxiedPtr));
      using BaseNodeType_t = typename std::remove_pointer_t<decltype(upcastNodeOnHeap)>::element_type;
      RInterface<BaseNodeType_t> upcastInterface(*upcastNodeOnHeap, *fLoopManager, fColRegister);
      const auto jittedFilter =
         RDFInternal::BookFilterJit(upcastNodeOnHeap, name, expression, fLoopManager->GetBranchNames(), fColRegister,
                                    fLoopManager->GetTree(), fDataSource);

      return RInterface<RDFDetail::RJittedFilter, DS_t>(std::move(jittedFilter), *fLoopManager, fColRegister);
   }

   // clang-format off
   ////////////////////////////////////////////////////////////////////////////
   /// \brief Define a new column.
   /// \param[in] name The name of the defined column.
   /// \param[in] expression Function, lambda expression, functor class or any other callable object producing the defined value. Returns the value that will be assigned to the defined column.
   /// \param[in] columns Names of the columns/branches in input to the producer function.
   /// \return the first node of the computation graph for which the new quantity is defined.
   ///
   /// Define a column that will be visible from all subsequent nodes
   /// of the functional chain. The `expression` is only evaluated for entries that pass
   /// all the preceding filters.
   /// A new variable is created called `name`, accessible as if it was contained
   /// in the dataset from subsequent transformations/actions.
   ///
   /// Use cases include:
   /// * caching the results of complex calculations for easy and efficient multiple access
   /// * extraction of quantities of interest from complex objects
   ///
   /// An exception is thrown if the name of the new column is already in use in this branch of the computation graph.
   ///
   /// ### Example usage:
   /// ~~~{.cpp}
   /// // assuming a function with signature:
   /// double myComplexCalculation(const RVec<float> &muon_pts);
   /// // we can pass it directly to Define
   /// auto df_with_define = df.Define("newColumn", myComplexCalculation, {"muon_pts"});
   /// // alternatively, we can pass the body of the function as a string, as in Filter:
   /// auto df_with_define = df.Define("newColumn", "x*x + y*y");
   /// ~~~
   ///
   /// \note If the body of the string expression contains an explicit `return` statement (even if it is in a nested
   /// scope), RDataFrame _will not_ add another one in front of the expression. So this will not work:
   /// ~~~{.cpp}
   /// df.Define("x2", "Map(v, [](float e) { return e*e; })")
   /// ~~~
   /// but instead this will:
   /// ~~~{.cpp}
   /// df.Define("x2", "return Map(v, [](float e) { return e*e; })")
   /// ~~~
   template <typename F, typename std::enable_if_t<!std::is_convertible<F, std::string>::value, int> = 0>
   RInterface<Proxied, DS_t> Define(std::string_view name, F expression, const ColumnNames_t &columns = {})
   {
      return DefineImpl<F, RDFDetail::ExtraArgsForDefine::None>(name, std::move(expression), columns, "Define");
   }
   // clang-format on

   // clang-format off
   ////////////////////////////////////////////////////////////////////////////
   /// \brief Define a new column with a value dependent on the processing slot.
   /// \param[in] name The name of the defined column.
   /// \param[in] expression Function, lambda expression, functor class or any other callable object producing the defined value. Returns the value that will be assigned to the defined column.
   /// \param[in] columns Names of the columns/branches in input to the producer function (excluding the slot number).
   /// \return the first node of the computation graph for which the new quantity is defined.
   ///
   /// This alternative implementation of `Define` is meant as a helper to evaluate new column values in a thread-safe manner.
   /// The expression must be a callable of signature R(unsigned int, T1, T2, ...) where `T1, T2...` are the types
   /// of the columns that the expression takes as input. The first parameter is reserved for an unsigned integer
   /// representing a "slot number". RDataFrame guarantees that different threads will invoke the expression with
   /// different slot numbers - slot numbers will range from zero to ROOT::GetThreadPoolSize()-1.
   ///
   /// The following two calls are equivalent, although `DefineSlot` is slightly more performant:
   /// ~~~{.cpp}
   /// int function(unsigned int, double, double);
   /// df.Define("x", function, {"rdfslot_", "column1", "column2"})
   /// df.DefineSlot("x", function, {"column1", "column2"})
   /// ~~~
   ///
   /// See Define() for more information.
   template <typename F>
   RInterface<Proxied, DS_t> DefineSlot(std::string_view name, F expression, const ColumnNames_t &columns = {})
   {
      return DefineImpl<F, RDFDetail::ExtraArgsForDefine::Slot>(name, std::move(expression), columns, "DefineSlot");
   }
   // clang-format on

   // clang-format off
   ////////////////////////////////////////////////////////////////////////////
   /// \brief Define a new column with a value dependent on the processing slot and the current entry.
   /// \param[in] name The name of the defined column.
   /// \param[in] expression Function, lambda expression, functor class or any other callable object producing the defined value. Returns the value that will be assigned to the defined column.
   /// \param[in] columns Names of the columns/branches in input to the producer function (excluding slot and entry).
   /// \return the first node of the computation graph for which the new quantity is defined.
   ///
   /// This alternative implementation of `Define` is meant as a helper in writing entry-specific, thread-safe custom
   /// columns. The expression must be a callable of signature R(unsigned int, ULong64_t, T1, T2, ...) where `T1, T2...`
   /// are the types of the columns that the expression takes as input. The first parameter is reserved for an unsigned
   /// integer representing a "slot number". RDataFrame guarantees that different threads will invoke the expression with
   /// different slot numbers - slot numbers will range from zero to ROOT::GetThreadPoolSize()-1. The second parameter
   /// is reserved for a `ULong64_t` representing the current entry being processed by the current thread.
   ///
   /// The following two `Define`s are equivalent, although `DefineSlotEntry` is slightly more performant:
   /// ~~~{.cpp}
   /// int function(unsigned int, ULong64_t, double, double);
   /// Define("x", function, {"rdfslot_", "rdfentry_", "column1", "column2"})
   /// DefineSlotEntry("x", function, {"column1", "column2"})
   /// ~~~
   ///
   /// See Define() for more information.
   template <typename F>
   RInterface<Proxied, DS_t> DefineSlotEntry(std::string_view name, F expression, const ColumnNames_t &columns = {})
   {
      return DefineImpl<F, RDFDetail::ExtraArgsForDefine::SlotAndEntry>(name, std::move(expression), columns,
                                                                        "DefineSlotEntry");
   }
   // clang-format on

   ////////////////////////////////////////////////////////////////////////////
   /// \brief Define a new column.
   /// \param[in] name The name of the defined column.
   /// \param[in] expression An expression in C++ which represents the defined value
   /// \return the first node of the computation graph for which the new quantity is defined.
   ///
   /// The expression is just-in-time compiled and used to produce the column entries.
   /// It must be valid C++ syntax in which variable names are substituted with the names
   /// of branches/columns.
   ///
   /// \note If the body of the string expression contains an explicit `return` statement (even if it is in a nested
   /// scope), RDataFrame _will not_ add another one in front of the expression. So this will not work:
   /// ~~~{.cpp}
   /// df.Define("x2", "Map(v, [](float e) { return e*e; })")
   /// ~~~
   /// but instead this will:
   /// ~~~{.cpp}
   /// df.Define("x2", "return Map(v, [](float e) { return e*e; })")
   /// ~~~
   ///
   /// Refer to the first overload of this method for the full documentation.
   RInterface<Proxied, DS_t> Define(std::string_view name, std::string_view expression)
   {
      constexpr auto where = "Define";
      RDFInternal::CheckValidCppVarName(name, where);
      // these checks must be done before jitting lest we throw exceptions in jitted code
      RDFInternal::CheckForRedefinition(where, name, fColRegister, fLoopManager->GetBranchNames(),
                                        fDataSource ? fDataSource->GetColumnNames() : ColumnNames_t{});

      auto upcastNodeOnHeap = RDFInternal::MakeSharedOnHeap(RDFInternal::UpcastNode(fProxiedPtr));
      auto jittedDefine = RDFInternal::BookDefineJit(name, expression, *fLoopManager, fDataSource, fColRegister,
                                                     fLoopManager->GetBranchNames(), upcastNodeOnHeap);

      RDFInternal::RColumnRegister newCols(fColRegister);
      newCols.AddDefine(std::move(jittedDefine));

      RInterface<Proxied, DS_t> newInterface(fProxiedPtr, *fLoopManager, std::move(newCols));

      return newInterface;
   }

   ////////////////////////////////////////////////////////////////////////////
   /// \brief Overwrite the value and/or type of an existing column.
   /// \param[in] name The name of the column to redefine.
   /// \param[in] expression Function, lambda expression, functor class or any other callable object producing the defined value. Returns the value that will be assigned to the defined column.
   /// \param[in] columns Names of the columns/branches in input to the expression.
   /// \return the first node of the computation graph for which the quantity is redefined.
   ///
   /// The old value of the column can be used as an input for the expression.
   ///
   /// An exception is thrown in case the column to redefine does not already exist.
   /// See Define() for more information.
   template <typename F, std::enable_if_t<!std::is_convertible<F, std::string>::value, int> = 0>
   RInterface<Proxied, DS_t> Redefine(std::string_view name, F expression, const ColumnNames_t &columns = {})
   {
      return DefineImpl<F, RDFDetail::ExtraArgsForDefine::None>(name, std::move(expression), columns, "Redefine");
   }

   // clang-format off
   ////////////////////////////////////////////////////////////////////////////
   /// \brief Overwrite the value and/or type of an existing column.
   /// \param[in] name The name of the column to redefine.
   /// \param[in] expression Function, lambda expression, functor class or any other callable object producing the defined value. Returns the value that will be assigned to the defined column.
   /// \param[in] columns Names of the columns/branches in input to the producer function (excluding slot).
   /// \return the first node of the computation graph for which the new quantity is defined.
   ///
   /// The old value of the column can be used as an input for the expression.
   /// An exception is thrown in case the column to redefine does not already exist.
   ///
   /// See DefineSlot() for more information.
   // clang-format on
   template <typename F>
   RInterface<Proxied, DS_t> RedefineSlot(std::string_view name, F expression, const ColumnNames_t &columns = {})
   {
      return DefineImpl<F, RDFDetail::ExtraArgsForDefine::Slot>(name, std::move(expression), columns, "RedefineSlot");
   }

   // clang-format off
   ////////////////////////////////////////////////////////////////////////////
   /// \brief Overwrite the value and/or type of an existing column.
   /// \param[in] name The name of the column to redefine.
   /// \param[in] expression Function, lambda expression, functor class or any other callable object producing the defined value. Returns the value that will be assigned to the defined column.
   /// \param[in] columns Names of the columns/branches in input to the producer function (excluding slot and entry).
   /// \return the first node of the computation graph for which the new quantity is defined.
   ///
   /// The old value of the column can be used as an input for the expression.
   /// An exception is thrown in case the column to re-define does not already exist.
   ///
   /// See DefineSlotEntry() for more information.
   // clang-format on
   template <typename F>
   RInterface<Proxied, DS_t> RedefineSlotEntry(std::string_view name, F expression, const ColumnNames_t &columns = {})
   {
      return DefineImpl<F, RDFDetail::ExtraArgsForDefine::SlotAndEntry>(name, std::move(expression), columns,
                                                                        "RedefineSlotEntry");
   }

   ////////////////////////////////////////////////////////////////////////////
   /// \brief Overwrite the value and/or type of an existing column.
   /// \param[in] name The name of the column to redefine.
   /// \param[in] expression An expression in C++ which represents the defined value
   /// \return the first node of the computation graph for which the new quantity is defined.
   ///
   /// The expression is just-in-time compiled and used to produce the column entries.
   /// It must be valid C++ syntax in which variable names are substituted with the names
   /// of branches/columns.
   ///
   /// The old value of the column can be used as an input for the expression.
   /// An exception is thrown in case the column to re-define does not already exist.
   ///
   /// Aliases cannot be overridden. See the corresponding Define() overload for more information.
   RInterface<Proxied, DS_t> Redefine(std::string_view name, std::string_view expression)
   {
      constexpr auto where = "Redefine";
      RDFInternal::CheckValidCppVarName(name, where);
      RDFInternal::CheckForDefinition(where, name, fColRegister, fLoopManager->GetBranchNames(),
                                      fDataSource ? fDataSource->GetColumnNames() : ColumnNames_t{});
      RDFInternal::CheckForNoVariations(where, name, fColRegister);

      auto upcastNodeOnHeap = RDFInternal::MakeSharedOnHeap(RDFInternal::UpcastNode(fProxiedPtr));
      auto jittedDefine = RDFInternal::BookDefineJit(name, expression, *fLoopManager, fDataSource, fColRegister,
                                                     fLoopManager->GetBranchNames(), upcastNodeOnHeap);

      RDFInternal::RColumnRegister newCols(fColRegister);
      newCols.AddDefine(std::move(jittedDefine));

      RInterface<Proxied, DS_t> newInterface(fProxiedPtr, *fLoopManager, std::move(newCols));

      return newInterface;
   }

   // clang-format off
   ////////////////////////////////////////////////////////////////////////////
   /// \brief Define a new column that is updated when the input sample changes.
   /// \param[in] name The name of the defined column.
   /// \param[in] expression A C++ callable that computes the new value of the defined column.
   /// \return the first node of the computation graph for which the new quantity is defined.
   ///
   /// The signature of the callable passed as second argument should be `T(unsigned int slot, const ROOT::RDF::RSampleInfo &id)`
   /// where:
   /// - `T` is the type of the defined column
   /// - `slot` is a number in the range [0, nThreads) that is different for each processing thread. This can simplify
   ///   the definition of thread-safe callables if you are interested in using parallel capabilities of RDataFrame.
   /// - `id` is an instance of a ROOT::RDF::RSampleInfo object which contains information about the sample which is
   ///   being processed (see the class docs for more information).
   ///
   /// DefinePerSample() is useful to e.g. define a quantity that depends on which TTree in which TFile is being
   /// processed or to inject a callback into the event loop that is only called when the processing of a new sample
   /// starts rather than at every entry.
   ///
   /// The callable will be invoked once per input TTree or once per multi-thread task, whichever is more often.
   ///
   /// ### Example usage:
   /// ~~~{.cpp}
   /// ROOT::RDataFrame df{"mytree", {"sample1.root","sample2.root"}};
   /// df.DefinePerSample("weightbysample",
   ///                    [](unsigned int slot, const ROOT::RDF::RSampleInfo &id)
   ///                    { return id.Contains("sample1") ? 1.0f : 2.0f; });
   /// ~~~
   // clang-format on
   // TODO we could SFINAE on F's signature to provide friendlier compilation errors in case of signature mismatch
   template <typename F, typename RetType_t = typename TTraits::CallableTraits<F>::ret_type>
   RInterface<Proxied, DS_t> DefinePerSample(std::string_view name, F expression)
   {
      RDFInternal::CheckValidCppVarName(name, "DefinePerSample");
      RDFInternal::CheckForRedefinition("DefinePerSample", name, fColRegister, fLoopManager->GetBranchNames(),
                                        fDataSource ? fDataSource->GetColumnNames() : ColumnNames_t{});

      auto retTypeName = RDFInternal::TypeID2TypeName(typeid(RetType_t));
      if (retTypeName.empty()) {
         // The type is not known to the interpreter.
         // We must not error out here, but if/when this column is used in jitted code
         const auto demangledType = RDFInternal::DemangleTypeIdName(typeid(RetType_t));
         retTypeName = "CLING_UNKNOWN_TYPE_" + demangledType;
      }

      auto newColumn =
         std::make_shared<RDFDetail::RDefinePerSample<F>>(name, retTypeName, std::move(expression), *fLoopManager);

      RDFInternal::RColumnRegister newCols(fColRegister);
      newCols.AddDefine(std::move(newColumn));
      RInterface<Proxied> newInterface(fProxiedPtr, *fLoopManager, std::move(newCols));
      return newInterface;
   }

   // clang-format off
   ////////////////////////////////////////////////////////////////////////////
   /// \brief Define a new column that is updated when the input sample changes.
   /// \param[in] name The name of the defined column.
   /// \param[in] expression A valid C++ expression as a string, which will be used to compute the defined value.
   /// \return the first node of the computation graph for which the new quantity is defined.
   ///
   /// The expression is just-in-time compiled and used to produce the column entries.
   /// It must be valid C++ syntax and the usage of the special variable names `rdfslot_` and `rdfsampleinfo_` is
   /// permitted, where these variables will take the same values as the `slot` and `id` parameters described at the
   /// DefinePerSample(std::string_view name, F expression) overload. See the documentation of that overload for more information.
   ///
   /// ### Example usage:
   /// ~~~{.py}
   /// df = ROOT.RDataFrame('mytree', ['sample1.root','sample2.root'])
   /// df.DefinePerSample('weightbysample', 'rdfsampleinfo_.Contains("sample1") ? 1.0f : 2.0f')
   /// ~~~
   ///
   /// \note
   /// If you have declared some C++ function to the interpreter, the correct syntax to call that function with this
   /// overload of DefinePerSample is by calling it explicitly with the special names `rdfslot_` and `rdfsampleinfo_` as
   /// input parameters. This is for example the correct way to call this overload when working in PyROOT:
   /// ~~~{.py}
   /// ROOT.gInterpreter.Declare(
   /// """
   /// float weights(unsigned int slot, const ROOT::RDF::RSampleInfo &id){
   ///    return id.Contains("sample1") ? 1.0f : 2.0f;
   /// }
   /// """)
   /// df = ROOT.RDataFrame("mytree", ["sample1.root","sample2.root"])
   /// df.DefinePerSample("weightsbysample", "weights(rdfslot_, rdfsampleinfo_)")
   /// ~~~
   ///
   /// \note
   /// Differently from what happens in Define(), the string expression passed to DefinePerSample cannot contain
   /// column names other than those mentioned above: the expression is evaluated once before the processing of the
   /// sample even starts, so column values are not accessible.
   // clang-format on
   RInterface<Proxied, DS_t> DefinePerSample(std::string_view name, std::string_view expression)
   {
      RDFInternal::CheckValidCppVarName(name, "DefinePerSample");
      // these checks must be done before jitting lest we throw exceptions in jitted code
      RDFInternal::CheckForRedefinition("DefinePerSample", name, fColRegister, fLoopManager->GetBranchNames(),
                                        fDataSource ? fDataSource->GetColumnNames() : ColumnNames_t{});

      auto upcastNodeOnHeap = RDFInternal::MakeSharedOnHeap(RDFInternal::UpcastNode(fProxiedPtr));
      auto jittedDefine =
         RDFInternal::BookDefinePerSampleJit(name, expression, *fLoopManager, fColRegister, upcastNodeOnHeap);

      RDFInternal::RColumnRegister newCols(fColRegister);
      newCols.AddDefine(std::move(jittedDefine));

      RInterface<Proxied, DS_t> newInterface(fProxiedPtr, *fLoopManager, std::move(newCols));

      return newInterface;
   }

   /// \brief Register systematic variations for a single existing column using custom variation tags.
   /// \param[in] colName name of the column for which varied values are provided.
   /// \param[in] expression a callable that evaluates the varied values for the specified columns. The callable can
   ///            take any column values as input, similarly to what happens during Filter and Define calls. It must
   ///            return an RVec of varied values, one for each variation tag, in the same order as the tags.
   /// \param[in] inputColumns the names of the columns to be passed to the callable.
   /// \param[in] variationTags names for each of the varied values, e.g. `"up"` and `"down"`.
   /// \param[in] variationName a generic name for this set of varied values, e.g. `"ptvariation"`.
   ///
   /// Vary provides a natural and flexible syntax to define systematic variations that automatically propagate to
   /// Filters, Defines and results. RDataFrame usage of columns with attached variations does not change, but for
   /// results that depend on any varied quantity, a map/dictionary of varied results can be produced with
   /// ROOT::RDF::Experimental::VariationsFor (see the example below).
   ///
   /// The dictionary will contain a "nominal" value (accessed with the "nominal" key) for the unchanged result, and
   /// values for each of the systematic variations that affected the result (via upstream Filters or via direct or
   /// indirect dependencies of the column values on some registered variations). The keys will be a composition of
   /// variation names and tags, e.g. "pt:up" and "pt:down" for the example below.
   ///
   /// In the following example we add up/down variations of pt and fill a histogram with a quantity that depends on pt.
   /// We automatically obtain three histograms in output ("nominal", "pt:up" and "pt:down"):
   /// ~~~{.cpp}
   /// auto nominal_hx =
   ///     df.Vary("pt", [] (double pt) { return RVecD{pt*0.9, pt*1.1}; }, {"down", "up"})
   ///       .Filter("pt > k")
   ///       .Define("x", someFunc, {"pt"})
   ///       .Histo1D("x");
   ///
   /// auto hx = ROOT::RDF::Experimental::VariationsFor(nominal_hx);
   /// hx["nominal"].Draw();
   /// hx["pt:down"].Draw("SAME");
   /// hx["pt:up"].Draw("SAME");
   /// ~~~
   /// RDataFrame computes all variations as part of a single loop over the data.
   /// In particular, this means that I/O and computation of values shared
   /// among variations only happen once for all variations. Thus, the event loop
   /// run-time typically scales much better than linearly with the number of
   /// variations.
   ///
   /// RDataFrame lazily computes the varied values required to produce the
   /// outputs of \ref ROOT::RDF::Experimental::VariationsFor "VariationsFor()". If \ref
   /// ROOT::RDF::Experimental::VariationsFor "VariationsFor()" was not called for a result, the computations are only
   /// run for the nominal case.
   ///
   /// See other overloads for examples when variations are added for multiple existing columns,
   /// or when the tags are auto-generated instead of being directly defined.
   template <typename F>
   RInterface<Proxied, DS_t> Vary(std::string_view colName, F &&expression, const ColumnNames_t &inputColumns,
                                  const std::vector<std::string> &variationTags, std::string_view variationName = "")
   {
      std::vector<std::string> colNames{{std::string(colName)}};
      const std::string theVariationName{variationName.empty() ? colName : variationName};

      return VaryImpl<true>(std::move(colNames), std::forward<F>(expression), inputColumns, variationTags,
                            theVariationName);
   }

   /// \brief Register systematic variations for a single existing column using auto-generated variation tags.
   /// \param[in] colName name of the column for which varied values are provided.
   /// \param[in] expression a callable that evaluates the varied values for the specified columns. The callable can
   ///            take any column values as input, similarly to what happens during Filter and Define calls. It must
   ///            return an RVec of varied values, one for each variation tag, in the same order as the tags.
   /// \param[in] inputColumns the names of the columns to be passed to the callable.
   /// \param[in] nVariations number of variations returned by the expression. The corresponding tags will be `"0"`,
   /// `"1"`, etc. 
   /// \param[in] variationName a generic name for this set of varied values, e.g. `"ptvariation"`.
   ///            colName is used if none is provided.
   ///
   /// This overload of Vary takes an nVariations parameter instead of a list of tag names.
   /// The varied results will be accessible via the keys of the dictionary with the form `variationName:N` where `N`
   /// is the corresponding sequential tag starting at 0 and going up to `nVariations - 1`.
   ///
   /// Example usage:
   /// ~~~{.cpp}
   /// auto nominal_hx =
   ///   df.Vary("pt", [] (double pt) { return RVecD{pt*0.9, pt*1.1}; }, 2)
   ///     .Histo1D("x");
   ///
   /// auto hx = ROOT::RDF::Experimental::VariationsFor(nominal_hx);
   /// hx["nominal"].Draw();
   /// hx["x:0"].Draw("SAME");
   /// hx["x:1"].Draw("SAME");
   /// ~~~
   ///
   /// \sa This Vary() overload for more information.
   template <typename F>
   RInterface<Proxied, DS_t> Vary(std::string_view colName, F &&expression, const ColumnNames_t &inputColumns,
                                  std::size_t nVariations, std::string_view variationName = "")
   {
      R__ASSERT(nVariations > 0 && "Must have at least one variation.");

      std::vector<std::string> variationTags;
      variationTags.reserve(nVariations);
      for (std::size_t i = 0u; i < nVariations; ++i)
         variationTags.emplace_back(std::to_string(i));

      const std::string theVariationName{variationName.empty() ? colName : variationName};

      return Vary(colName, std::forward<F>(expression), inputColumns, std::move(variationTags), theVariationName);
   }

   /// \brief Register systematic variations for multiple existing columns using custom variation tags.
   /// \param[in] colNames set of names of the columns for which varied values are provided.
   /// \param[in] expression a callable that evaluates the varied values for the specified columns. The callable can
   ///            take any column values as input, similarly to what happens during Filter and Define calls. It must
   ///            return an RVec of varied values, one for each variation tag, in the same order as the tags.
   /// \param[in] inputColumns the names of the columns to be passed to the callable.
   /// \param[in] variationTags names for each of the varied values, e.g. `"up"` and `"down"`.
   /// \param[in] variationName a generic name for this set of varied values, e.g. `"ptvariation"`
   ///
   /// This overload of Vary takes a list of column names as first argument and
   /// requires that the expression returns an RVec of RVecs of values: one inner RVec for the variations of each
   /// affected column. The `variationTags` are defined as `{"down", "up"}`.
   ///
   /// Example usage:
   /// ~~~{.cpp}
   /// // produce variations "ptAndEta:down" and "ptAndEta:up"
   /// auto nominal_hx =
   ///   df.Vary({"pt", "eta"}, // the columns that will vary simultaneously
   ///         [](double pt, double eta) { return RVec<RVecF>{{pt*0.9, pt*1.1}, {eta*0.9, eta*1.1}}; },
   ///         {"pt", "eta"},  // inputs to the Vary expression, independent of what columns are varied
   ///         {"down", "up"}, // variation tags
   ///         "ptAndEta")    // variation name
   ///     .Histo1D("pt", "eta");
   ///
   /// auto hx = ROOT::RDF::Experimental::VariationsFor(nominal_hx);
   /// hx["nominal"].Draw();
   /// hx["ptAndEta:down"].Draw("SAME");
   /// hx["ptAndEta:up"].Draw("SAME");
   /// ~~~
   ///
   /// \sa This Vary() overload for more information.

   template <typename F>
   RInterface<Proxied, DS_t>
   Vary(const std::vector<std::string> &colNames, F &&expression, const ColumnNames_t &inputColumns,
        const std::vector<std::string> &variationTags, std::string_view variationName)
   {
      return VaryImpl<false>(colNames, std::forward<F>(expression), inputColumns, variationTags, variationName);
   }

   /// \brief Register systematic variations for multiple existing columns using custom variation tags.
   /// \param[in] colNames set of names of the columns for which varied values are provided.
   /// \param[in] expression a callable that evaluates the varied values for the specified columns. The callable can
   ///            take any column values as input, similarly to what happens during Filter and Define calls. It must
   ///            return an RVec of varied values, one for each variation tag, in the same order as the tags.
   /// \param[in] inputColumns the names of the columns to be passed to the callable.
   /// \param[in] variationTags names for each of the varied values, e.g. `"up"` and `"down"`.
   /// \param[in] variationName a generic name for this set of varied values, e.g. `"ptvariation"`.
   ///            colName is used if none is provided.
   ///
   /// \note This overload ensures that the ambiguity between C++20 string, vector<string> construction from init list
   /// is avoided.
   ///
   /// \sa This Vary() overload for more information.
   template <typename F>
   RInterface<Proxied, DS_t>
   Vary(std::initializer_list<std::string> colNames, F &&expression, const ColumnNames_t &inputColumns,
        const std::vector<std::string> &variationTags, std::string_view variationName)
   {
      return Vary(std::vector<std::string>(colNames), std::forward<F>(expression), inputColumns, variationTags, variationName);
   }

   /// \brief Register systematic variations for multiple existing columns using auto-generated tags.
   /// \param[in] colNames set of names of the columns for which varied values are provided.
   /// \param[in] expression a callable that evaluates the varied values for the specified columns. The callable can
   ///            take any column values as input, similarly to what happens during Filter and Define calls. It must
   ///            return an RVec of varied values, one for each variation tag, in the same order as the tags.
   /// \param[in] inputColumns the names of the columns to be passed to the callable.
   /// \param[in] nVariations number of variations returned by the expression. The corresponding tags will be `"0"`,
   /// `"1"`, etc. 
   /// \param[in] variationName a generic name for this set of varied values, e.g. `"ptvariation"`.
   ///            colName is used if none is provided.
   ///
   /// This overload of Vary takes a list of column names as first argument.
   /// It takes an `nVariations` parameter instead of a list of tag names (`variationTags`). Tag names
   /// will be auto-generated as the sequence 0...``nVariations-1``.
   ///
   /// Example usage:
   /// ~~~{.cpp}
   /// auto nominal_hx =
   ///   df.Vary({"pt", "eta"}, // the columns that will vary simultaneously
   ///         [](double pt, double eta) { return RVec<RVecF>{{pt*0.9, pt*1.1}, {eta*0.9, eta*1.1}}; },
   ///         {"pt", "eta"},  // inputs to the Vary expression, independent of what columns are varied
   ///         2, // auto-generated variation tags
   ///         "ptAndEta")    // variation name
   ///     .Histo1D("pt", "eta");
   ///
   /// auto hx = ROOT::RDF::Experimental::VariationsFor(nominal_hx);
   /// hx["nominal"].Draw();
   /// hx["ptAndEta:0"].Draw("SAME");
   /// hx["ptAndEta:1"].Draw("SAME");
   /// ~~~
   ///
   /// \sa This Vary() overload for more information.
   template <typename F>
   RInterface<Proxied, DS_t>
   Vary(const std::vector<std::string> &colNames, F &&expression, const ColumnNames_t &inputColumns,
        std::size_t nVariations, std::string_view variationName)
   {
      R__ASSERT(nVariations > 0 && "Must have at least one variation.");

      std::vector<std::string> variationTags;
      variationTags.reserve(nVariations);
      for (std::size_t i = 0u; i < nVariations; ++i)
         variationTags.emplace_back(std::to_string(i));

      return Vary(colNames, std::forward<F>(expression), inputColumns, std::move(variationTags), variationName);
   }

   /// \brief Register systematic variations for for multiple existing columns using custom variation tags.
   /// \param[in] colNames set of names of the columns for which varied values are provided.
   /// \param[in] expression a callable that evaluates the varied values for the specified columns. The callable can
   ///            take any column values as input, similarly to what happens during Filter and Define calls. It must
   ///            return an RVec of varied values, one for each variation tag, in the same order as the tags.
   /// \param[in] inputColumns the names of the columns to be passed to the callable.
   /// \param[in] inputColumns the names of the columns to be passed to the callable.
   /// \param[in] nVariations number of variations returned by the expression. The corresponding tags will be `"0"`,
   /// `"1"`, etc. 
   /// \param[in] variationName a generic name for this set of varied values, e.g. `"ptvariation"`.
   ///            colName is used if none is provided.
   ///
   /// \note This overload ensures that the ambiguity between C++20 string, vector<string> construction from init list
   /// is avoided.
   ///
   /// \sa This Vary() overload for more information.
   template <typename F>
   RInterface<Proxied, DS_t>
   Vary(std::initializer_list<std::string> colNames, F &&expression, const ColumnNames_t &inputColumns,
        std::size_t nVariations, std::string_view variationName)
   {
      return Vary(std::vector<std::string>(colNames), std::forward<F>(expression), inputColumns, nVariations, variationName);
   }

   /// \brief Register systematic variations for a single existing column using custom variation tags.
   /// \param[in] colName name of the column for which varied values are provided.
   /// \param[in] expression a string containing valid C++ code that evaluates to an RVec containing the varied
   ///            values for the specified column.
   /// \param[in] variationTags names for each of the varied values, e.g. `"up"` and `"down"`.
   /// \param[in] variationName a generic name for this set of varied values, e.g. `"ptvariation"`.
   ///            colName is used if none is provided.
   ///
   /// This overload adds the possibility for the expression used to evaluate the varied values to be just-in-time
   /// compiled. The example below shows how Vary() is used while dealing with a single column. The variation tags are
   /// defined as `{"down", "up"}`.
   /// ~~~{.cpp}
   /// auto nominal_hx =
   ///     df.Vary("pt", "ROOT::RVecD{pt*0.9, pt*1.1}", {"down", "up"})
   ///       .Filter("pt > k")
   ///       .Define("x", someFunc, {"pt"})
   ///       .Histo1D("x");
   ///
   /// auto hx = ROOT::RDF::Experimental::VariationsFor(nominal_hx);
   /// hx["nominal"].Draw();
   /// hx["pt:down"].Draw("SAME");
   /// hx["pt:up"].Draw("SAME");
   /// ~~~
   ///
   /// \sa This Vary() overload for more information.
   RInterface<Proxied, DS_t> Vary(std::string_view colName, std::string_view expression,
                                  const std::vector<std::string> &variationTags, std::string_view variationName = "")
   {
      std::vector<std::string> colNames{{std::string(colName)}};
      const std::string theVariationName{variationName.empty() ? colName : variationName};

      return JittedVaryImpl(colNames, expression, variationTags, theVariationName, /*isSingleColumn=*/true);
   }

   /// \brief Register systematic variations for a single existing column using auto-generated variation tags.
   /// \param[in] colName name of the column for which varied values are provided.
   /// \param[in] expression a string containing valid C++ code that evaluates to an RVec containing the varied
   ///            values for the specified column.
   /// \param[in] nVariations number of variations returned by the expression. The corresponding tags will be `"0"`,
   /// `"1"`, etc. 
   /// \param[in] variationName a generic name for this set of varied values, e.g. `"ptvariation"`.
   ///            colName is used if none is provided.
   ///
   /// This overload adds the possibility for the expression used to evaluate the varied values to be a just-in-time
   /// compiled. The example below shows how Vary() is used while dealing with a single column. The variation tags are
   /// auto-generated.
   /// ~~~{.cpp}
   /// auto nominal_hx =
   ///     df.Vary("pt", "ROOT::RVecD{pt*0.9, pt*1.1}", 2)
   ///       .Histo1D("pt");
   ///
   /// auto hx = ROOT::RDF::Experimental::VariationsFor(nominal_hx);
   /// hx["nominal"].Draw();
   /// hx["pt:0"].Draw("SAME");
   /// hx["pt:1"].Draw("SAME");
   /// ~~~
   ///
   /// \sa This Vary() overload for more information.
   RInterface<Proxied, DS_t> Vary(std::string_view colName, std::string_view expression, std::size_t nVariations,
                                  std::string_view variationName = "")
   {
      std::vector<std::string> variationTags;
      variationTags.reserve(nVariations);
      for (std::size_t i = 0u; i < nVariations; ++i)
         variationTags.emplace_back(std::to_string(i));

      return Vary(colName, expression, std::move(variationTags), variationName);
   }

   /// \brief Register systematic variations for multiple existing columns using auto-generated variation tags.
   /// \param[in] colNames set of names of the columns for which varied values are provided.
   /// \param[in] expression a string containing valid C++ code that evaluates to an RVec or RVecs containing the varied
   ///            values for the specified columns.
   /// \param[in] nVariations number of variations returned by the expression. The corresponding tags will be `"0"`,
   /// `"1"`, etc. 
   /// \param[in] variationName a generic name for this set of varied values, e.g. `"ptvariation"`.
   ///
   /// This overload adds the possibility for the expression used to evaluate the varied values to be just-in-time
   /// compiled. It takes an nVariations parameter instead of a list of tag names.
   /// The varied results will be accessible via the keys of the dictionary with the form `variationName:N` where `N`
   /// is the corresponding sequential tag starting at 0 and going up to `nVariations - 1`.
   /// The example below shows how Vary() is used while dealing with multiple columns.
   ///
   /// ~~~{.cpp}
   /// auto nominal_hx =
   ///     df.Vary({"x", "y"}, "ROOT::RVec<ROOT::RVecD>{{x*0.9, x*1.1}, {y*0.9, y*1.1}}", 2, "xy")
   ///       .Histo1D("x", "y");
   ///
   /// auto hx = ROOT::RDF::Experimental::VariationsFor(nominal_hx);
   /// hx["nominal"].Draw();
   /// hx["xy:0"].Draw("SAME");
   /// hx["xy:1"].Draw("SAME");
   /// ~~~
   ///
   /// \sa This Vary() overload for more information.
   RInterface<Proxied, DS_t> Vary(const std::vector<std::string> &colNames, std::string_view expression,
                                  std::size_t nVariations, std::string_view variationName)
   {
      std::vector<std::string> variationTags;
      variationTags.reserve(nVariations);
      for (std::size_t i = 0u; i < nVariations; ++i)
         variationTags.emplace_back(std::to_string(i));

      return Vary(colNames, expression, std::move(variationTags), variationName);
   }

   /// \brief Register systematic variations for multiple existing columns using auto-generated variation tags.
   /// \param[in] colNames set of names of the columns for which varied values are provided.
   /// \param[in] expression a string containing valid C++ code that evaluates to an RVec containing the varied
   ///            values for the specified column.
   /// \param[in] nVariations number of variations returned by the expression. The corresponding tags will be `"0"`,
   /// `"1"`, etc. 
   /// \param[in] variationName a generic name for this set of varied values, e.g. `"ptvariation"`.
   ///            colName is used if none is provided.
   ///
   /// \note This overload ensures that the ambiguity between C++20 string, vector<string> construction from init list
   /// is avoided.
   ///
   /// \sa This Vary() overload for more information.
   RInterface<Proxied, DS_t> Vary(std::initializer_list<std::string> colNames, std::string_view expression,
                                  std::size_t nVariations, std::string_view variationName)
   {
      return Vary(std::vector<std::string>(colNames), expression, nVariations, variationName);
   }

   /// \brief Register systematic variations for multiple existing columns using custom variation tags.
   /// \param[in] colNames set of names of the columns for which varied values are provided.
   /// \param[in] expression a string containing valid C++ code that evaluates to an RVec or RVecs containing the varied
   ///            values for the specified columns.
   /// \param[in] variationTags names for each of the varied values, e.g. `"up"` and `"down"`.
   /// \param[in] variationName a generic name for this set of varied values, e.g. `"ptvariation"`.
   ///
   /// This overload adds the possibility for the expression used to evaluate the varied values to be just-in-time
   /// compiled. The example below shows how Vary() is used while dealing with multiple columns. The tags are defined as
   /// `{"down", "up"}`.
   /// ~~~{.cpp}
   /// auto nominal_hx =
   ///     df.Vary({"x", "y"}, "ROOT::RVec<ROOT::RVecD>{{x*0.9, x*1.1}, {y*0.9, y*1.1}}", {"down", "up"}, "xy")
   ///       .Histo1D("x", "y");
   ///
   /// auto hx = ROOT::RDF::Experimental::VariationsFor(nominal_hx);
   /// hx["nominal"].Draw();
   /// hx["xy:down"].Draw("SAME");
   /// hx["xy:up"].Draw("SAME");
   /// ~~~
   ///
   /// \sa This Vary() overload for more information.
   RInterface<Proxied, DS_t> Vary(const std::vector<std::string> &colNames, std::string_view expression,
                                  const std::vector<std::string> &variationTags, std::string_view variationName)
   {
      return JittedVaryImpl(colNames, expression, variationTags, variationName, /*isSingleColumn=*/false);
   }

   ////////////////////////////////////////////////////////////////////////////
   /// \brief Allow to refer to a column with a different name.
   /// \param[in] alias name of the column alias
   /// \param[in] columnName of the column to be aliased
   /// \return the first node of the computation graph for which the alias is available.
   ///
   /// Aliasing an alias is supported.
   ///
   /// ### Example usage:
   /// ~~~{.cpp}
   /// auto df_with_alias = df.Alias("simple_name", "very_long&complex_name!!!");
   /// ~~~
   RInterface<Proxied, DS_t> Alias(std::string_view alias, std::string_view columnName)
   {
      // The symmetry with Define is clear. We want to:
      // - Create globally the alias and return this very node, unchanged
      // - Make aliases accessible based on chains and not globally

      // Helper to find out if a name is a column
      auto &dsColumnNames = fDataSource ? fDataSource->GetColumnNames() : ColumnNames_t{};

      constexpr auto where = "Alias";
      RDFInternal::CheckValidCppVarName(alias, where);
      // If the alias name is a column name, there is a problem
      RDFInternal::CheckForRedefinition(where, alias, fColRegister, fLoopManager->GetBranchNames(), dsColumnNames);

      const auto validColumnName = GetValidatedColumnNames(1, {std::string(columnName)})[0];

      RDFInternal::RColumnRegister newCols(fColRegister);
      newCols.AddAlias(alias, validColumnName);

      RInterface<Proxied, DS_t> newInterface(fProxiedPtr, *fLoopManager, std::move(newCols));

      return newInterface;
   }

   ////////////////////////////////////////////////////////////////////////////
   /// \brief Save selected columns to disk, in a new TTree `treename` in file `filename`.
   /// \tparam ColumnTypes variadic list of branch/column types.
   /// \param[in] treename The name of the output TTree.
   /// \param[in] filename The name of the output TFile.
   /// \param[in] columnList The list of names of the columns/branches to be written.
   /// \param[in] options RSnapshotOptions struct with extra options to pass to TFile and TTree.
   /// \return a `RDataFrame` that wraps the snapshotted dataset.
   ///
   /// Support for writing of nested branches is limited (although RDataFrame is able to read them) and dot ('.')
   /// characters in input column names will be replaced by underscores ('_') in the branches produced by Snapshot.
   /// When writing a variable size array through Snapshot, it is required that the column indicating its size is also
   /// written out and it appears before the array in the columnList.
   ///
   /// By default, in case of TTree or TChain inputs, Snapshot will try to write out all top-level branches. For other
   /// types of inputs, all columns returned by GetColumnNames() will be written out. If friend trees or chains are
   /// present, by default all friend top-level branches that have names that do not collide with
   /// names of branches in the main TTree/TChain will be written out. Since v6.24, Snapshot will also write out
   /// friend branches with the same names of branches in the main TTree/TChain with names of the form
   /// `<friendname>_<branchname>` in order to differentiate them from the branches in the main tree/chain.
   ///
   /// ### Writing to a sub-directory
   ///
   /// Snapshot supports writing the TTree in a sub-directory inside the TFile. It is sufficient to specify the path to
   /// the TTree as part of the TTree name, e.g. `df.Snapshot("subdir/t", "f.root")` write TTree `t` in the
   /// sub-directory `subdir` of file `f.root` (creating file and sub-directory as needed).
   ///
   /// \attention In multi-thread runs (i.e. when EnableImplicitMT() has been called) threads will loop over clusters of
   /// entries in an undefined order, so Snapshot will produce outputs in which (clusters of) entries will be shuffled with
   /// respect to the input TTree. Using such "shuffled" TTrees as friends of the original trees would result in wrong
   /// associations between entries in the main TTree and entries in the "shuffled" friend. Since v6.22, ROOT will
   /// error out if such a "shuffled" TTree is used in a friendship.
   ///
   /// \note In case no events are written out (e.g. because no event passes all filters) the behavior of Snapshot in
   /// single-thread and multi-thread runs is different: in single-thread runs, Snapshot will write out a TTree with
   /// the specified name and zero entries; in multi-thread runs, no TTree object will be written out to disk.
   ///
   /// \note Snapshot will refuse to process columns with names of the form `#columnname`. These are special columns
   /// made available by some data sources (e.g. RNTupleDS) that represent the size of column `columnname`, and are
   /// not meant to be written out with that name (which is not a valid C++ variable name). Instead, go through an
   /// Alias(): `df.Alias("nbar", "#bar").Snapshot(..., {"nbar"})`.
   ///
   /// ### Example invocations:
   ///
   /// ~~~{.cpp}
   /// // without specifying template parameters (column types automatically deduced)
   /// df.Snapshot("outputTree", "outputFile.root", {"x", "y"});
   ///
   /// // specifying template parameters ("x" is `int`, "y" is `float`)
   /// df.Snapshot<int, float>("outputTree", "outputFile.root", {"x", "y"});
   /// ~~~
   ///
   /// To book a Snapshot without triggering the event loop, one needs to set the appropriate flag in
   /// `RSnapshotOptions`:
   /// ~~~{.cpp}
   /// RSnapshotOptions opts;
   /// opts.fLazy = true;
   /// df.Snapshot("outputTree", "outputFile.root", {"x"}, opts);
   /// ~~~
   template <typename... ColumnTypes>
   RResultPtr<RInterface<RLoopManager>>
   Snapshot(std::string_view treename, std::string_view filename, const ColumnNames_t &columnList,
            const RSnapshotOptions &options = RSnapshotOptions())
   {
      return SnapshotImpl<ColumnTypes...>(treename, filename, columnList, options);
   }

   ////////////////////////////////////////////////////////////////////////////
   /// \brief Save selected columns to disk, in a new TTree `treename` in file `filename`.
   /// \param[in] treename The name of the output TTree.
   /// \param[in] filename The name of the output TFile.
   /// \param[in] columnList The list of names of the columns/branches to be written.
   /// \param[in] options RSnapshotOptions struct with extra options to pass to TFile and TTree.
   /// \return a `RDataFrame` that wraps the snapshotted dataset.
   ///
   /// This function returns a `RDataFrame` built with the output tree as a source.
   /// The types of the columns are automatically inferred and do not need to be specified.
   ///
   /// See above for a more complete description and example usages.
   RResultPtr<RInterface<RLoopManager>> Snapshot(std::string_view treename, std::string_view filename,
                                                 const ColumnNames_t &columnList,
                                                 const RSnapshotOptions &options = RSnapshotOptions())
   {
      // like columnList but with `#var` columns removed
      auto colListNoPoundSizes = RDFInternal::FilterArraySizeColNames(columnList, "Snapshot");
      // like columnListWithoutSizeColumns but with aliases resolved
      auto colListNoAliases = GetValidatedColumnNames(colListNoPoundSizes.size(), colListNoPoundSizes);
      RDFInternal::CheckForDuplicateSnapshotColumns(colListNoAliases);
      // like validCols but with missing size branches required by array branches added in the right positions
      const auto pairOfColumnLists =
         RDFInternal::AddSizeBranches(fLoopManager->GetBranchNames(), fLoopManager->GetTree(),
                                      std::move(colListNoAliases), std::move(colListNoPoundSizes));
      const auto &colListNoAliasesWithSizeBranches = pairOfColumnLists.first;
      const auto &colListWithAliasesAndSizeBranches = pairOfColumnLists.second;


      const auto fullTreeName = treename;
      const auto parsedTreePath = RDFInternal::ParseTreePath(fullTreeName);
      treename = parsedTreePath.fTreeName;
      const auto &dirname = parsedTreePath.fDirName;

      auto snapHelperArgs = std::make_shared<RDFInternal::SnapshotHelperArgs>(
         RDFInternal::SnapshotHelperArgs{std::string(filename), std::string(dirname), std::string(treename),
                                         colListWithAliasesAndSizeBranches, options});

      ::TDirectory::TContext ctxt;

      // The CreateLMFromTTree function by default opens the file passed as input
      // to check for the presence of the TTree inside. But at this moment the
      // filename we are using here corresponds to a file which does not exist yet,
      // i.e. the output file of the Snapshot call. Thus, checkFile=false will
      // prevent the function from trying to open a non-existent file.
      auto newRDF = std::make_shared<RInterface<RLoopManager>>(ROOT::Detail::RDF::CreateLMFromTTree(
         fullTreeName, filename, colListNoAliasesWithSizeBranches, /*checkFile*/ false));

      auto resPtr = CreateAction<RDFInternal::ActionTags::Snapshot, RDFDetail::RInferredType>(
         colListNoAliasesWithSizeBranches, newRDF, snapHelperArgs, fProxiedPtr,
         colListNoAliasesWithSizeBranches.size());

      if (!options.fLazy)
         *resPtr;
      return resPtr;
   }

   // clang-format off
   ////////////////////////////////////////////////////////////////////////////
   /// \brief Save selected columns to disk, in a new TTree `treename` in file `filename`.
   /// \param[in] treename The name of the output TTree.
   /// \param[in] filename The name of the output TFile.
   /// \param[in] columnNameRegexp The regular expression to match the column names to be selected. The presence of a '^' and a '$' at the end of the string is implicitly assumed if they are not specified. The dialect supported is PCRE via the TPRegexp class. An empty string signals the selection of all columns.
   /// \param[in] options RSnapshotOptions struct with extra options to pass to TFile and TTree
   /// \return a `RDataFrame` that wraps the snapshotted dataset.
   ///
   /// This function returns a `RDataFrame` built with the output tree as a source.
   /// The types of the columns are automatically inferred and do not need to be specified.
   ///
   /// See above for a more complete description and example usages.
   RResultPtr<RInterface<RLoopManager>> Snapshot(std::string_view treename, std::string_view filename,
                                                 std::string_view columnNameRegexp = "",
                                                 const RSnapshotOptions &options = RSnapshotOptions())
   {
      const auto definedColumns = fColRegister.GetNames();
      auto *tree = fLoopManager->GetTree();
      const auto treeBranchNames = tree != nullptr ? ROOT::Internal::TreeUtils::GetTopLevelBranchNames(*tree) : ColumnNames_t{};
      const auto dsColumns = fDataSource ? fDataSource->GetColumnNames() : ColumnNames_t{};
      // Ignore R_rdf_sizeof_* columns coming from datasources: we don't want to Snapshot those
      ColumnNames_t dsColumnsWithoutSizeColumns;
      std::copy_if(dsColumns.begin(), dsColumns.end(), std::back_inserter(dsColumnsWithoutSizeColumns),
                   [](const std::string &name) { return name.size() < 13 || name.substr(0, 13) != "R_rdf_sizeof_"; });
      ColumnNames_t columnNames;
      columnNames.reserve(definedColumns.size() + treeBranchNames.size() + dsColumnsWithoutSizeColumns.size());
      columnNames.insert(columnNames.end(), definedColumns.begin(), definedColumns.end());
      columnNames.insert(columnNames.end(), treeBranchNames.begin(), treeBranchNames.end());
      columnNames.insert(columnNames.end(), dsColumnsWithoutSizeColumns.begin(), dsColumnsWithoutSizeColumns.end());

      // The only way we can get duplicate entries is if a column coming from a tree or data-source is Redefine'd.
      // RemoveDuplicates should preserve ordering of the columns: it might be meaningful.
      RDFInternal::RemoveDuplicates(columnNames);

      const auto selectedColumns = RDFInternal::ConvertRegexToColumns(columnNames, columnNameRegexp, "Snapshot");
      return Snapshot(treename, filename, selectedColumns, options);
   }
   // clang-format on

   // clang-format off
   ////////////////////////////////////////////////////////////////////////////
   /// \brief Save selected columns to disk, in a new TTree `treename` in file `filename`.
   /// \param[in] treename The name of the output TTree.
   /// \param[in] filename The name of the output TFile.
   /// \param[in] columnList The list of names of the columns/branches to be written.
   /// \param[in] options RSnapshotOptions struct with extra options to pass to TFile and TTree.
   /// \return a `RDataFrame` that wraps the snapshotted dataset.
   ///
   /// This function returns a `RDataFrame` built with the output tree as a source.
   /// The types of the columns are automatically inferred and do not need to be specified.
   ///
   /// See above for a more complete description and example usages.
   RResultPtr<RInterface<RLoopManager>> Snapshot(std::string_view treename, std::string_view filename,
                                                 std::initializer_list<std::string> columnList,
                                                 const RSnapshotOptions &options = RSnapshotOptions())
   {
      ColumnNames_t selectedColumns(columnList);
      return Snapshot(treename, filename, selectedColumns, options);
   }
   // clang-format on

   ////////////////////////////////////////////////////////////////////////////
   /// \brief Save selected columns in memory.
   /// \tparam ColumnTypes variadic list of branch/column types.
   /// \param[in] columnList columns to be cached in memory.
   /// \return a `RDataFrame` that wraps the cached dataset.
   ///
   /// This action returns a new `RDataFrame` object, completely detached from
   /// the originating `RDataFrame`. The new dataframe only contains the cached
   /// columns and stores their content in memory for fast, zero-copy subsequent access.
   ///
   /// Use `Cache` if you know you will only need a subset of the (`Filter`ed) data that
   /// fits in memory and that will be accessed many times.
   ///
   /// \note Cache will refuse to process columns with names of the form `#columnname`. These are special columns
   /// made available by some data sources (e.g. RNTupleDS) that represent the size of column `columnname`, and are
   /// not meant to be written out with that name (which is not a valid C++ variable name). Instead, go through an
   /// Alias(): `df.Alias("nbar", "#bar").Cache<std::size_t>(..., {"nbar"})`.
   ///
   /// ### Example usage:
   ///
   /// **Types and columns specified:**
   /// ~~~{.cpp}
   /// auto cache_some_cols_df = df.Cache<double, MyClass, int>({"col0", "col1", "col2"});
   /// ~~~
   ///
   /// **Types inferred and columns specified (this invocation relies on jitting):**
   /// ~~~{.cpp}
   /// auto cache_some_cols_df = df.Cache({"col0", "col1", "col2"});
   /// ~~~
   ///
   /// **Types inferred and columns selected with a regexp (this invocation relies on jitting):**
   /// ~~~{.cpp}
   /// auto cache_all_cols_df = df.Cache(myRegexp);
   /// ~~~
   template <typename... ColumnTypes>
   RInterface<RLoopManager> Cache(const ColumnNames_t &columnList)
   {
      auto staticSeq = std::make_index_sequence<sizeof...(ColumnTypes)>();
      return CacheImpl<ColumnTypes...>(columnList, staticSeq);
   }

   ////////////////////////////////////////////////////////////////////////////
   /// \brief Save selected columns in memory.
   /// \param[in] columnList columns to be cached in memory
   /// \return a `RDataFrame` that wraps the cached dataset.
   ///
   /// See the previous overloads for more information.
   RInterface<RLoopManager> Cache(const ColumnNames_t &columnList)
   {
      // Early return: if the list of columns is empty, just return an empty RDF
      // If we proceed, the jitted call will not compile!
      if (columnList.empty()) {
         auto nEntries = *this->Count();
         RInterface<RLoopManager> emptyRDF(std::make_shared<RLoopManager>(nEntries));
         return emptyRDF;
      }

      std::stringstream cacheCall;
      auto upcastNode = RDFInternal::UpcastNode(fProxiedPtr);
      RInterface<TTraits::TakeFirstParameter_t<decltype(upcastNode)>> upcastInterface(fProxiedPtr, *fLoopManager,
                                                                                      fColRegister);
      // build a string equivalent to
      // "(RInterface<nodetype*>*)(this)->Cache<Ts...>(*(ColumnNames_t*)(&columnList))"
      RInterface<RLoopManager> resRDF(std::make_shared<ROOT::Detail::RDF::RLoopManager>(0));
      cacheCall << "*reinterpret_cast<ROOT::RDF::RInterface<ROOT::Detail::RDF::RLoopManager>*>("
                << RDFInternal::PrettyPrintAddr(&resRDF)
                << ") = reinterpret_cast<ROOT::RDF::RInterface<ROOT::Detail::RDF::RNodeBase>*>("
                << RDFInternal::PrettyPrintAddr(&upcastInterface) << ")->Cache<";

      const auto columnListWithoutSizeColumns = RDFInternal::FilterArraySizeColNames(columnList, "Cache");

      const auto validColumnNames =
         GetValidatedColumnNames(columnListWithoutSizeColumns.size(), columnListWithoutSizeColumns);
      const auto colTypes = GetValidatedArgTypes(validColumnNames, fColRegister, fLoopManager->GetTree(), fDataSource,
                                                 "Cache", /*vector2rvec=*/false);
      for (const auto &colType : colTypes)
         cacheCall << colType << ", ";
      if (!columnListWithoutSizeColumns.empty())
         cacheCall.seekp(-2, cacheCall.cur);                         // remove the last ",
      cacheCall << ">(*reinterpret_cast<std::vector<std::string>*>(" // vector<string> should be ColumnNames_t
                << RDFInternal::PrettyPrintAddr(&columnListWithoutSizeColumns) << "));";

      // book the code to jit with the RLoopManager and trigger the event loop
      fLoopManager->ToJitExec(cacheCall.str());
      fLoopManager->Jit();

      return resRDF;
   }

   ////////////////////////////////////////////////////////////////////////////
   /// \brief Save selected columns in memory.
   /// \param[in] columnNameRegexp The regular expression to match the column names to be selected. The presence of a '^' and a '$' at the end of the string is implicitly assumed if they are not specified. The dialect supported is PCRE via the TPRegexp class. An empty string signals the selection of all columns.
   /// \return a `RDataFrame` that wraps the cached dataset.
   ///
   /// The existing columns are matched against the regular expression. If the string provided
   /// is empty, all columns are selected. See the previous overloads for more information.
   RInterface<RLoopManager> Cache(std::string_view columnNameRegexp = "")
   {
      const auto definedColumns = fColRegister.GetNames();
      auto *tree = fLoopManager->GetTree();
      const auto treeBranchNames =
         tree != nullptr ? ROOT::Internal::TreeUtils::GetTopLevelBranchNames(*tree) : ColumnNames_t{};
      const auto dsColumns = fDataSource ? fDataSource->GetColumnNames() : ColumnNames_t{};
      // Ignore R_rdf_sizeof_* columns coming from datasources: we don't want to Snapshot those
      ColumnNames_t dsColumnsWithoutSizeColumns;
      std::copy_if(dsColumns.begin(), dsColumns.end(), std::back_inserter(dsColumnsWithoutSizeColumns),
                   [](const std::string &name) { return name.size() < 13 || name.substr(0, 13) != "R_rdf_sizeof_"; });
      ColumnNames_t columnNames;
      columnNames.reserve(definedColumns.size() + treeBranchNames.size() + dsColumns.size());
      columnNames.insert(columnNames.end(), definedColumns.begin(), definedColumns.end());
      columnNames.insert(columnNames.end(), treeBranchNames.begin(), treeBranchNames.end());
      columnNames.insert(columnNames.end(), dsColumns.begin(), dsColumns.end());
      const auto selectedColumns = RDFInternal::ConvertRegexToColumns(columnNames, columnNameRegexp, "Cache");
      return Cache(selectedColumns);
   }

   ////////////////////////////////////////////////////////////////////////////
   /// \brief Save selected columns in memory.
   /// \param[in] columnList columns to be cached in memory.
   /// \return a `RDataFrame` that wraps the cached dataset.
   ///
   /// See the previous overloads for more information.
   RInterface<RLoopManager> Cache(std::initializer_list<std::string> columnList)
   {
      ColumnNames_t selectedColumns(columnList);
      return Cache(selectedColumns);
   }

   // clang-format off
   ////////////////////////////////////////////////////////////////////////////
   /// \brief Creates a node that filters entries based on range: [begin, end).
   /// \param[in] begin Initial entry number considered for this range.
   /// \param[in] end Final entry number (excluded) considered for this range. 0 means that the range goes until the end of the dataset.
   /// \param[in] stride Process one entry of the [begin, end) range every `stride` entries. Must be strictly greater than 0.
   /// \return the first node of the computation graph for which the event loop is limited to a certain range of entries.
   ///
   /// Note that in case of previous Ranges and Filters the selected range refers to the transformed dataset.
   /// Ranges are only available if EnableImplicitMT has _not_ been called. Multi-thread ranges are not supported.
   ///
   /// ### Example usage:
   /// ~~~{.cpp}
   /// auto d_0_30 = d.Range(0, 30); // Pick the first 30 entries
   /// auto d_15_end = d.Range(15, 0); // Pick all entries from 15 onwards
   /// auto d_15_end_3 = d.Range(15, 0, 3); // Stride: from event 15, pick an event every 3
   /// ~~~
   // clang-format on
   RInterface<RDFDetail::RRange<Proxied>, DS_t> Range(unsigned int begin, unsigned int end, unsigned int stride = 1)
   {
      // check invariants
      if (stride == 0 || (end != 0 && end < begin))
         throw std::runtime_error("Range: stride must be strictly greater than 0 and end must be greater than begin.");
      CheckIMTDisabled("Range");

      using Range_t = RDFDetail::RRange<Proxied>;
      auto rangePtr = std::make_shared<Range_t>(begin, end, stride, fProxiedPtr);
      RInterface<RDFDetail::RRange<Proxied>, DS_t> newInterface(std::move(rangePtr), *fLoopManager, fColRegister);
      return newInterface;
   }

   // clang-format off
   ////////////////////////////////////////////////////////////////////////////
   /// \brief Creates a node that filters entries based on range.
   /// \param[in] end Final entry number (excluded) considered for this range. 0 means that the range goes until the end of the dataset.
   /// \return a node of the computation graph for which the range is defined.
   ///
   /// See the other Range overload for a detailed description.
   // clang-format on
   RInterface<RDFDetail::RRange<Proxied>, DS_t> Range(unsigned int end) { return Range(0, end, 1); }

   // clang-format off
   ////////////////////////////////////////////////////////////////////////////
   /// \brief Execute a user-defined function on each entry (*instant action*).
   /// \param[in] f Function, lambda expression, functor class or any other callable object performing user defined calculations.
   /// \param[in] columns Names of the columns/branches in input to the user function.
   ///
   /// The callable `f` is invoked once per entry. This is an *instant action*:
   /// upon invocation, an event loop as well as execution of all scheduled actions
   /// is triggered.
   /// Users are responsible for the thread-safety of this callable when executing
   /// with implicit multi-threading enabled (i.e. ROOT::EnableImplicitMT).
   ///
   /// ### Example usage:
   /// ~~~{.cpp}
   /// myDf.Foreach([](int i){ std::cout << i << std::endl;}, {"myIntColumn"});
   /// ~~~
   // clang-format on
   template <typename F>
   void Foreach(F f, const ColumnNames_t &columns = {})
   {
      using arg_types = typename TTraits::CallableTraits<decltype(f)>::arg_types_nodecay;
      using ret_type = typename TTraits::CallableTraits<decltype(f)>::ret_type;
      ForeachSlot(RDFInternal::AddSlotParameter<ret_type>(f, arg_types()), columns);
   }

   // clang-format off
   ////////////////////////////////////////////////////////////////////////////
   /// \brief Execute a user-defined function requiring a processing slot index on each entry (*instant action*).
   /// \param[in] f Function, lambda expression, functor class or any other callable object performing user defined calculations.
   /// \param[in] columns Names of the columns/branches in input to the user function.
   ///
   /// Same as `Foreach`, but the user-defined function takes an extra
   /// `unsigned int` as its first parameter, the *processing slot index*.
   /// This *slot index* will be assigned a different value, `0` to `poolSize - 1`,
   /// for each thread of execution.
   /// This is meant as a helper in writing thread-safe `Foreach`
   /// actions when using `RDataFrame` after `ROOT::EnableImplicitMT()`.
   /// The user-defined processing callable is able to follow different
   /// *streams of processing* indexed by the first parameter.
   /// `ForeachSlot` works just as well with single-thread execution: in that
   /// case `slot` will always be `0`.
   ///
   /// ### Example usage:
   /// ~~~{.cpp}
   /// myDf.ForeachSlot([](unsigned int s, int i){ std::cout << "Slot " << s << ": "<< i << std::endl;}, {"myIntColumn"});
   /// ~~~
   // clang-format on
   template <typename F>
   void ForeachSlot(F f, const ColumnNames_t &columns = {})
   {
      using ColTypes_t = TypeTraits::RemoveFirstParameter_t<typename TTraits::CallableTraits<F>::arg_types>;
      constexpr auto nColumns = ColTypes_t::list_size;

      const auto validColumnNames = GetValidatedColumnNames(nColumns, columns);
      CheckAndFillDSColumns(validColumnNames, ColTypes_t());

      using Helper_t = RDFInternal::ForeachSlotHelper<F>;
      using Action_t = RDFInternal::RAction<Helper_t, Proxied>;

      auto action = std::make_unique<Action_t>(Helper_t(std::move(f)), validColumnNames, fProxiedPtr, fColRegister);

      fLoopManager->Run();
   }

   // clang-format off
   ////////////////////////////////////////////////////////////////////////////
   /// \brief Execute a user-defined reduce operation on the values of a column.
   /// \tparam F The type of the reduce callable. Automatically deduced.
   /// \tparam T The type of the column to apply the reduction to. Automatically deduced.
   /// \param[in] f A callable with signature `T(T,T)`
   /// \param[in] columnName The column to be reduced. If omitted, the first default column is used instead.
   /// \return the reduced quantity wrapped in a ROOT::RDF:RResultPtr.
   ///
   /// A reduction takes two values of a column and merges them into one (e.g.
   /// by summing them, taking the maximum, etc). This action performs the
   /// specified reduction operation on all processed column values, returning
   /// a single value of the same type. The callable f must satisfy the general
   /// requirements of a *processing function* besides having signature `T(T,T)`
   /// where `T` is the type of column columnName.
   ///
   /// The returned reduced value of each thread (e.g. the initial value of a sum) is initialized to a
   /// default-constructed T object. This is commonly expected to be the neutral/identity element for the specific
   /// reduction operation `f` (e.g. 0 for a sum, 1 for a product). If a default-constructed T does not satisfy this
   /// requirement, users should explicitly specify an initialization value for T by calling the appropriate `Reduce`
   /// overload.
   ///
   /// ### Example usage:
   /// ~~~{.cpp}
   /// auto sumOfIntCol = d.Reduce([](int x, int y) { return x + y; }, "intCol");
   /// ~~~
   ///
   /// This action is *lazy*: upon invocation of this method the calculation is
   /// booked but not executed. Also see RResultPtr.
   // clang-format on
   template <typename F, typename T = typename TTraits::CallableTraits<F>::ret_type>
   RResultPtr<T> Reduce(F f, std::string_view columnName = "")
   {
      static_assert(
         std::is_default_constructible<T>::value,
         "reduce object cannot be default-constructed. Please provide an initialisation value (redIdentity)");
      return Reduce(std::move(f), columnName, T());
   }

   ////////////////////////////////////////////////////////////////////////////
   /// \brief Execute a user-defined reduce operation on the values of a column.
   /// \tparam F The type of the reduce callable. Automatically deduced.
   /// \tparam T The type of the column to apply the reduction to. Automatically deduced.
   /// \param[in] f A callable with signature `T(T,T)`
   /// \param[in] columnName The column to be reduced. If omitted, the first default column is used instead.
   /// \param[in] redIdentity The reduced object of each thread is initialized to this value.
   /// \return the reduced quantity wrapped in a RResultPtr.
   ///
   /// ### Example usage:
   /// ~~~{.cpp}
   /// auto sumOfIntColWithOffset = d.Reduce([](int x, int y) { return x + y; }, "intCol", 42);
   /// ~~~
   /// See the description of the first Reduce overload for more information.
   template <typename F, typename T = typename TTraits::CallableTraits<F>::ret_type>
   RResultPtr<T> Reduce(F f, std::string_view columnName, const T &redIdentity)
   {
      return Aggregate(f, f, columnName, redIdentity);
   }

   ////////////////////////////////////////////////////////////////////////////
   /// \brief Return the number of entries processed (*lazy action*).
   /// \return the number of entries wrapped in a RResultPtr.
   ///
   /// Useful e.g. for counting the number of entries passing a certain filter (see also `Report`).
   /// This action is *lazy*: upon invocation of this method the calculation is
   /// booked but not executed. Also see RResultPtr.
   ///
   /// ### Example usage:
   /// ~~~{.cpp}
   /// auto nEntriesAfterCuts = myFilteredDf.Count();
   /// ~~~
   ///
   RResultPtr<ULong64_t> Count()
   {
      const auto nSlots = fLoopManager->GetNSlots();
      auto cSPtr = std::make_shared<ULong64_t>(0);
      using Helper_t = RDFInternal::CountHelper;
      using Action_t = RDFInternal::RAction<Helper_t, Proxied>;
      auto action = std::make_unique<Action_t>(Helper_t(cSPtr, nSlots), ColumnNames_t({}), fProxiedPtr,
                                               RDFInternal::RColumnRegister(fColRegister));
      return MakeResultPtr(cSPtr, *fLoopManager, std::move(action));
   }

   ////////////////////////////////////////////////////////////////////////////
   /// \brief Return a collection of values of a column (*lazy action*, returns a std::vector by default).
   /// \tparam T The type of the column.
   /// \tparam COLL The type of collection used to store the values.
   /// \param[in] column The name of the column to collect the values of.
   /// \return the content of the selected column wrapped in a RResultPtr.
   ///
   /// The collection type to be specified for C-style array columns is `RVec<T>`:
   /// in this case the returned collection is a `std::vector<RVec<T>>`.
   /// ### Example usage:
   /// ~~~{.cpp}
   /// // In this case intCol is a std::vector<int>
   /// auto intCol = rdf.Take<int>("integerColumn");
   /// // Same content as above but in this case taken as a RVec<int>
   /// auto intColAsRVec = rdf.Take<int, RVec<int>>("integerColumn");
   /// // In this case intCol is a std::vector<RVec<int>>, a collection of collections
   /// auto cArrayIntCol = rdf.Take<RVec<int>>("cArrayInt");
   /// ~~~
   /// This action is *lazy*: upon invocation of this method the calculation is
   /// booked but not executed. Also see RResultPtr.
   template <typename T, typename COLL = std::vector<T>>
   RResultPtr<COLL> Take(std::string_view column = "")
   {
      const auto columns = column.empty() ? ColumnNames_t() : ColumnNames_t({std::string(column)});

      const auto validColumnNames = GetValidatedColumnNames(1, columns);
      CheckAndFillDSColumns(validColumnNames, TTraits::TypeList<T>());

      using Helper_t = RDFInternal::TakeHelper<T, T, COLL>;
      using Action_t = RDFInternal::RAction<Helper_t, Proxied>;
      auto valuesPtr = std::make_shared<COLL>();
      const auto nSlots = fLoopManager->GetNSlots();

      auto action =
         std::make_unique<Action_t>(Helper_t(valuesPtr, nSlots), validColumnNames, fProxiedPtr, fColRegister);
      return MakeResultPtr(valuesPtr, *fLoopManager, std::move(action));
   }

   ////////////////////////////////////////////////////////////////////////////
   /// \brief Fill and return a one-dimensional histogram with the values of a column (*lazy action*).
   /// \tparam V The type of the column used to fill the histogram.
   /// \param[in] model The returned histogram will be constructed using this as a model.
   /// \param[in] vName The name of the column that will fill the histogram.
   /// \return the monodimensional histogram wrapped in a RResultPtr.
   ///
   /// Columns can be of a container type (e.g. `std::vector<double>`), in which case the histogram
   /// is filled with each one of the elements of the container. In case multiple columns of container type
   /// are provided (e.g. values and weights) they must have the same length for each one of the events (but
   /// possibly different lengths between events).
   /// This action is *lazy*: upon invocation of this method the calculation is
   /// booked but not executed. Also see RResultPtr.
   ///
   /// ### Example usage:
   /// ~~~{.cpp}
   /// // Deduce column type (this invocation needs jitting internally)
   /// auto myHist1 = myDf.Histo1D({"histName", "histTitle", 64u, 0., 128.}, "myColumn");
   /// // Explicit column type
   /// auto myHist2 = myDf.Histo1D<float>({"histName", "histTitle", 64u, 0., 128.}, "myColumn");
   /// ~~~
   ///
   /// \note Differently from other ROOT interfaces, the returned histogram is not associated to gDirectory
   /// and the caller is responsible for its lifetime (in particular, a typical source of confusion is that
   /// if result histograms go out of scope before the end of the program, ROOT might display a blank canvas).
   template <typename V = RDFDetail::RInferredType>
   RResultPtr<::TH1D> Histo1D(const TH1DModel &model = {"", "", 128u, 0., 0.}, std::string_view vName = "")
   {
      const auto userColumns = vName.empty() ? ColumnNames_t() : ColumnNames_t({std::string(vName)});

      const auto validatedColumns = GetValidatedColumnNames(1, userColumns);

      std::shared_ptr<::TH1D> h(nullptr);
      {
         ROOT::Internal::RDF::RIgnoreErrorLevelRAII iel(kError);
         h = model.GetHistogram();
         h->SetDirectory(nullptr);
      }

      if (h->GetXaxis()->GetXmax() == h->GetXaxis()->GetXmin())
         RDFInternal::HistoUtils<::TH1D>::SetCanExtendAllAxes(*h);
      return CreateAction<RDFInternal::ActionTags::Histo1D, V>(validatedColumns, h, h, fProxiedPtr);
   }

   ////////////////////////////////////////////////////////////////////////////
   /// \brief Fill and return a one-dimensional histogram with the values of a column (*lazy action*).
   /// \tparam V The type of the column used to fill the histogram.
   /// \param[in] vName The name of the column that will fill the histogram.
   /// \return the monodimensional histogram wrapped in a RResultPtr.
   ///
   /// This overload uses a default model histogram TH1D(name, title, 128u, 0., 0.).
   /// The "name" and "title" strings are built starting from the input column name.
   /// See the description of the first Histo1D() overload for more details.
   ///
   /// ### Example usage:
   /// ~~~{.cpp}
   /// // Deduce column type (this invocation needs jitting internally)
   /// auto myHist1 = myDf.Histo1D("myColumn");
   /// // Explicit column type
   /// auto myHist2 = myDf.Histo1D<float>("myColumn");
   /// ~~~
   template <typename V = RDFDetail::RInferredType>
   RResultPtr<::TH1D> Histo1D(std::string_view vName)
   {
      const auto h_name = std::string(vName);
      const auto h_title = h_name + ";" + h_name + ";count";
      return Histo1D<V>({h_name.c_str(), h_title.c_str(), 128u, 0., 0.}, vName);
   }

   ////////////////////////////////////////////////////////////////////////////
   /// \brief Fill and return a one-dimensional histogram with the weighted values of a column (*lazy action*).
   /// \tparam V The type of the column used to fill the histogram.
   /// \tparam W The type of the column used as weights.
   /// \param[in] model The returned histogram will be constructed using this as a model.
   /// \param[in] vName The name of the column that will fill the histogram.
   /// \param[in] wName The name of the column that will provide the weights.
   /// \return the monodimensional histogram wrapped in a RResultPtr.
   ///
   /// See the description of the first Histo1D() overload for more details.
   ///
   /// ### Example usage:
   /// ~~~{.cpp}
   /// // Deduce column type (this invocation needs jitting internally)
   /// auto myHist1 = myDf.Histo1D({"histName", "histTitle", 64u, 0., 128.}, "myValue", "myweight");
   /// // Explicit column type
   /// auto myHist2 = myDf.Histo1D<float, int>({"histName", "histTitle", 64u, 0., 128.}, "myValue", "myweight");
   /// ~~~
   template <typename V = RDFDetail::RInferredType, typename W = RDFDetail::RInferredType>
   RResultPtr<::TH1D> Histo1D(const TH1DModel &model, std::string_view vName, std::string_view wName)
   {
      const std::vector<std::string_view> columnViews = {vName, wName};
      const auto userColumns = RDFInternal::AtLeastOneEmptyString(columnViews)
                                  ? ColumnNames_t()
                                  : ColumnNames_t(columnViews.begin(), columnViews.end());
      std::shared_ptr<::TH1D> h(nullptr);
      {
         ROOT::Internal::RDF::RIgnoreErrorLevelRAII iel(kError);
         h = model.GetHistogram();
      }
      return CreateAction<RDFInternal::ActionTags::Histo1D, V, W>(userColumns, h, h, fProxiedPtr);
   }

   ////////////////////////////////////////////////////////////////////////////
   /// \brief Fill and return a one-dimensional histogram with the weighted values of a column (*lazy action*).
   /// \tparam V The type of the column used to fill the histogram.
   /// \tparam W The type of the column used as weights.
   /// \param[in] vName The name of the column that will fill the histogram.
   /// \param[in] wName The name of the column that will provide the weights.
   /// \return the monodimensional histogram wrapped in a RResultPtr.
   ///
   /// This overload uses a default model histogram TH1D(name, title, 128u, 0., 0.).
   /// The "name" and "title" strings are built starting from the input column names.
   /// See the description of the first Histo1D() overload for more details.
   ///
   /// ### Example usage:
   /// ~~~{.cpp}
   /// // Deduce column types (this invocation needs jitting internally)
   /// auto myHist1 = myDf.Histo1D("myValue", "myweight");
   /// // Explicit column types
   /// auto myHist2 = myDf.Histo1D<float, int>("myValue", "myweight");
   /// ~~~
   template <typename V = RDFDetail::RInferredType, typename W = RDFDetail::RInferredType>
   RResultPtr<::TH1D> Histo1D(std::string_view vName, std::string_view wName)
   {
      // We build name and title based on the value and weight column names
      std::string str_vName{vName};
      std::string str_wName{wName};
      const auto h_name = str_vName + "_weighted_" + str_wName;
      const auto h_title = str_vName + ", weights: " + str_wName + ";" + str_vName + ";count * " + str_wName;
      return Histo1D<V, W>({h_name.c_str(), h_title.c_str(), 128u, 0., 0.}, vName, wName);
   }

   ////////////////////////////////////////////////////////////////////////////
   /// \brief Fill and return a one-dimensional histogram with the weighted values of a column (*lazy action*).
   /// \tparam V The type of the column used to fill the histogram.
   /// \tparam W The type of the column used as weights.
   /// \param[in] model The returned histogram will be constructed using this as a model.
   /// \return the monodimensional histogram wrapped in a RResultPtr.
   ///
   /// This overload will use the first two default columns as column names.
   /// See the description of the first Histo1D() overload for more details.
   template <typename V, typename W>
   RResultPtr<::TH1D> Histo1D(const TH1DModel &model = {"", "", 128u, 0., 0.})
   {
      return Histo1D<V, W>(model, "", "");
   }

   ////////////////////////////////////////////////////////////////////////////
   /// \brief Fill and return a two-dimensional histogram (*lazy action*).
   /// \tparam V1 The type of the column used to fill the x axis of the histogram.
   /// \tparam V2 The type of the column used to fill the y axis of the histogram.
   /// \param[in] model The returned histogram will be constructed using this as a model.
   /// \param[in] v1Name The name of the column that will fill the x axis.
   /// \param[in] v2Name The name of the column that will fill the y axis.
   /// \return the bidimensional histogram wrapped in a RResultPtr.
   ///
   /// Columns can be of a container type (e.g. std::vector<double>), in which case the histogram
   /// is filled with each one of the elements of the container. In case multiple columns of container type
   /// are provided (e.g. values and weights) they must have the same length for each one of the events (but
   /// possibly different lengths between events).
   /// This action is *lazy*: upon invocation of this method the calculation is
   /// booked but not executed. Also see RResultPtr.
   ///
   /// ### Example usage:
   /// ~~~{.cpp}
   /// // Deduce column types (this invocation needs jitting internally)
   /// auto myHist1 = myDf.Histo2D({"histName", "histTitle", 64u, 0., 128., 32u, -4., 4.}, "myValueX", "myValueY");
   /// // Explicit column types
   /// auto myHist2 = myDf.Histo2D<float, float>({"histName", "histTitle", 64u, 0., 128., 32u, -4., 4.}, "myValueX", "myValueY");
   /// ~~~
   ///
   ///
   /// \note Differently from other ROOT interfaces, the returned histogram is not associated to gDirectory
   /// and the caller is responsible for its lifetime (in particular, a typical source of confusion is that
   /// if result histograms go out of scope before the end of the program, ROOT might display a blank canvas).
   template <typename V1 = RDFDetail::RInferredType, typename V2 = RDFDetail::RInferredType>
   RResultPtr<::TH2D> Histo2D(const TH2DModel &model, std::string_view v1Name = "", std::string_view v2Name = "")
   {
      std::shared_ptr<::TH2D> h(nullptr);
      {
         ROOT::Internal::RDF::RIgnoreErrorLevelRAII iel(kError);
         h = model.GetHistogram();
      }
      if (!RDFInternal::HistoUtils<::TH2D>::HasAxisLimits(*h)) {
         throw std::runtime_error("2D histograms with no axes limits are not supported yet.");
      }
      const std::vector<std::string_view> columnViews = {v1Name, v2Name};
      const auto userColumns = RDFInternal::AtLeastOneEmptyString(columnViews)
                                  ? ColumnNames_t()
                                  : ColumnNames_t(columnViews.begin(), columnViews.end());
      return CreateAction<RDFInternal::ActionTags::Histo2D, V1, V2>(userColumns, h, h, fProxiedPtr);
   }

   ////////////////////////////////////////////////////////////////////////////
   /// \brief Fill and return a weighted two-dimensional histogram (*lazy action*).
   /// \tparam V1 The type of the column used to fill the x axis of the histogram.
   /// \tparam V2 The type of the column used to fill the y axis of the histogram.
   /// \tparam W The type of the column used for the weights of the histogram.
   /// \param[in] model The returned histogram will be constructed using this as a model.
   /// \param[in] v1Name The name of the column that will fill the x axis.
   /// \param[in] v2Name The name of the column that will fill the y axis.
   /// \param[in] wName The name of the column that will provide the weights.
   /// \return the bidimensional histogram wrapped in a RResultPtr.
   ///
   /// This action is *lazy*: upon invocation of this method the calculation is
   /// booked but not executed. Also see RResultPtr.
   ///
   /// ### Example usage:
   /// ~~~{.cpp}
   /// // Deduce column types (this invocation needs jitting internally)
   /// auto myHist1 = myDf.Histo2D({"histName", "histTitle", 64u, 0., 128., 32u, -4., 4.}, "myValueX", "myValueY", "myWeight");
   /// // Explicit column types
   /// auto myHist2 = myDf.Histo2D<float, float, double>({"histName", "histTitle", 64u, 0., 128., 32u, -4., 4.}, "myValueX", "myValueY", "myWeight");
   /// ~~~
   ///
   /// See the documentation of the first Histo2D() overload for more details.
   template <typename V1 = RDFDetail::RInferredType, typename V2 = RDFDetail::RInferredType,
             typename W = RDFDetail::RInferredType>
   RResultPtr<::TH2D>
   Histo2D(const TH2DModel &model, std::string_view v1Name, std::string_view v2Name, std::string_view wName)
   {
      std::shared_ptr<::TH2D> h(nullptr);
      {
         ROOT::Internal::RDF::RIgnoreErrorLevelRAII iel(kError);
         h = model.GetHistogram();
      }
      if (!RDFInternal::HistoUtils<::TH2D>::HasAxisLimits(*h)) {
         throw std::runtime_error("2D histograms with no axes limits are not supported yet.");
      }
      const std::vector<std::string_view> columnViews = {v1Name, v2Name, wName};
      const auto userColumns = RDFInternal::AtLeastOneEmptyString(columnViews)
                                  ? ColumnNames_t()
                                  : ColumnNames_t(columnViews.begin(), columnViews.end());
      return CreateAction<RDFInternal::ActionTags::Histo2D, V1, V2, W>(userColumns, h, h, fProxiedPtr);
   }

   template <typename V1, typename V2, typename W>
   RResultPtr<::TH2D> Histo2D(const TH2DModel &model)
   {
      return Histo2D<V1, V2, W>(model, "", "", "");
   }

   ////////////////////////////////////////////////////////////////////////////
   /// \brief Fill and return a three-dimensional histogram (*lazy action*).
   /// \tparam V1 The type of the column used to fill the x axis of the histogram. Inferred if not present.
   /// \tparam V2 The type of the column used to fill the y axis of the histogram. Inferred if not present.
   /// \tparam V3 The type of the column used to fill the z axis of the histogram. Inferred if not present.
   /// \param[in] model The returned histogram will be constructed using this as a model.
   /// \param[in] v1Name The name of the column that will fill the x axis.
   /// \param[in] v2Name The name of the column that will fill the y axis.
   /// \param[in] v3Name The name of the column that will fill the z axis.
   /// \return the tridimensional histogram wrapped in a RResultPtr.
   ///
   /// This action is *lazy*: upon invocation of this method the calculation is
   /// booked but not executed. Also see RResultPtr.
   ///
   /// ### Example usage:
   /// ~~~{.cpp}
   /// // Deduce column types (this invocation needs jitting internally)
   /// auto myHist1 = myDf.Histo3D({"name", "title", 64u, 0., 128., 32u, -4., 4., 8u, -2., 2.},
   ///                             "myValueX", "myValueY", "myValueZ");
   /// // Explicit column types
   /// auto myHist2 = myDf.Histo3D<double, double, float>({"name", "title", 64u, 0., 128., 32u, -4., 4., 8u, -2., 2.},
   ///                                                    "myValueX", "myValueY", "myValueZ");
   /// ~~~
   ///
   /// \note Differently from other ROOT interfaces, the returned histogram is not associated to gDirectory
   /// and the caller is responsible for its lifetime (in particular, a typical source of confusion is that
   /// if result histograms go out of scope before the end of the program, ROOT might display a blank canvas).
   template <typename V1 = RDFDetail::RInferredType, typename V2 = RDFDetail::RInferredType,
             typename V3 = RDFDetail::RInferredType>
   RResultPtr<::TH3D> Histo3D(const TH3DModel &model, std::string_view v1Name = "", std::string_view v2Name = "",
                              std::string_view v3Name = "")
   {
      std::shared_ptr<::TH3D> h(nullptr);
      {
         ROOT::Internal::RDF::RIgnoreErrorLevelRAII iel(kError);
         h = model.GetHistogram();
      }
      if (!RDFInternal::HistoUtils<::TH3D>::HasAxisLimits(*h)) {
         throw std::runtime_error("3D histograms with no axes limits are not supported yet.");
      }
      const std::vector<std::string_view> columnViews = {v1Name, v2Name, v3Name};
      const auto userColumns = RDFInternal::AtLeastOneEmptyString(columnViews)
                                  ? ColumnNames_t()
                                  : ColumnNames_t(columnViews.begin(), columnViews.end());
      return CreateAction<RDFInternal::ActionTags::Histo3D, V1, V2, V3>(userColumns, h, h, fProxiedPtr);
   }

   ////////////////////////////////////////////////////////////////////////////
   /// \brief Fill and return a three-dimensional histogram (*lazy action*).
   /// \tparam V1 The type of the column used to fill the x axis of the histogram. Inferred if not present.
   /// \tparam V2 The type of the column used to fill the y axis of the histogram. Inferred if not present.
   /// \tparam V3 The type of the column used to fill the z axis of the histogram. Inferred if not present.
   /// \tparam W The type of the column used for the weights of the histogram. Inferred if not present.
   /// \param[in] model The returned histogram will be constructed using this as a model.
   /// \param[in] v1Name The name of the column that will fill the x axis.
   /// \param[in] v2Name The name of the column that will fill the y axis.
   /// \param[in] v3Name The name of the column that will fill the z axis.
   /// \param[in] wName The name of the column that will provide the weights.
   /// \return the tridimensional histogram wrapped in a RResultPtr.
   ///
   /// This action is *lazy*: upon invocation of this method the calculation is
   /// booked but not executed. Also see RResultPtr.
   ///
   /// ### Example usage:
   /// ~~~{.cpp}
   /// // Deduce column types (this invocation needs jitting internally)
   /// auto myHist1 = myDf.Histo3D({"name", "title", 64u, 0., 128., 32u, -4., 4., 8u, -2., 2.},
   ///                             "myValueX", "myValueY", "myValueZ", "myWeight");
   /// // Explicit column types
   /// using d_t = double;
   /// auto myHist2 = myDf.Histo3D<d_t, d_t, float, d_t>({"name", "title", 64u, 0., 128., 32u, -4., 4., 8u, -2., 2.},
   ///                                                    "myValueX", "myValueY", "myValueZ", "myWeight");
   /// ~~~
   ///
   ///
   /// See the documentation of the first Histo2D() overload for more details.
   template <typename V1 = RDFDetail::RInferredType, typename V2 = RDFDetail::RInferredType,
             typename V3 = RDFDetail::RInferredType, typename W = RDFDetail::RInferredType>
   RResultPtr<::TH3D> Histo3D(const TH3DModel &model, std::string_view v1Name, std::string_view v2Name,
                              std::string_view v3Name, std::string_view wName)
   {
      std::shared_ptr<::TH3D> h(nullptr);
      {
         ROOT::Internal::RDF::RIgnoreErrorLevelRAII iel(kError);
         h = model.GetHistogram();
      }
      if (!RDFInternal::HistoUtils<::TH3D>::HasAxisLimits(*h)) {
         throw std::runtime_error("3D histograms with no axes limits are not supported yet.");
      }
      const std::vector<std::string_view> columnViews = {v1Name, v2Name, v3Name, wName};
      const auto userColumns = RDFInternal::AtLeastOneEmptyString(columnViews)
                                  ? ColumnNames_t()
                                  : ColumnNames_t(columnViews.begin(), columnViews.end());
      return CreateAction<RDFInternal::ActionTags::Histo3D, V1, V2, V3, W>(userColumns, h, h, fProxiedPtr);
   }

   template <typename V1, typename V2, typename V3, typename W>
   RResultPtr<::TH3D> Histo3D(const TH3DModel &model)
   {
      return Histo3D<V1, V2, V3, W>(model, "", "", "", "");
   }

   ////////////////////////////////////////////////////////////////////////////
   /// \brief Fill and return an N-dimensional histogram (*lazy action*).
   /// \tparam FirstColumn The first type of the column the values of which are used to fill the object. Inferred if not
   /// present.
   /// \tparam OtherColumns A list of the other types of the columns the values of which are used to fill the
   /// object.
   /// \param[in] model The returned histogram will be constructed using this as a model.
   /// \param[in] columnList
   /// A list containing the names of the columns that will be passed when calling `Fill`.
   ///  (N columns for unweighted filling, or N+1 columns for weighted filling)
   /// \return the N-dimensional histogram wrapped in a RResultPtr.
   ///
   /// This action is *lazy*: upon invocation of this method the calculation is
   /// booked but not executed. See RResultPtr documentation.
   ///
   /// ### Example usage:
   /// ~~~{.cpp}
   /// auto myFilledObj = myDf.HistoND<float, float, float, float>({"name","title", 4,
   ///                                                {40,40,40,40}, {20.,20.,20.,20.}, {60.,60.,60.,60.}},
   ///                                               {"col0", "col1", "col2", "col3"});
   /// ~~~
   ///
   template <typename FirstColumn, typename... OtherColumns> // need FirstColumn to disambiguate overloads
   RResultPtr<::THnD> HistoND(const THnDModel &model, const ColumnNames_t &columnList)
   {
      std::shared_ptr<::THnD> h(nullptr);
      {
         ROOT::Internal::RDF::RIgnoreErrorLevelRAII iel(kError);
         h = model.GetHistogram();

         if (int(columnList.size()) == (h->GetNdimensions() + 1)) {
            h->Sumw2();
         } else if (int(columnList.size()) != h->GetNdimensions()) {
            throw std::runtime_error("Wrong number of columns for the specified number of histogram axes.");
         }
      }
      return CreateAction<RDFInternal::ActionTags::HistoND, FirstColumn, OtherColumns...>(columnList, h, h,
                                                                                          fProxiedPtr);
   }

   ////////////////////////////////////////////////////////////////////////////
   /// \brief Fill and return an N-dimensional histogram (*lazy action*).
   /// \param[in] model The returned histogram will be constructed using this as a model.
   /// \param[in] columnList A list containing the names of the columns that will be passed when calling `Fill`
   ///  (N columns for unweighted filling, or N+1 columns for weighted filling)
   /// \return the N-dimensional histogram wrapped in a RResultPtr.
   ///
   /// This action is *lazy*: upon invocation of this method the calculation is
   /// booked but not executed. Also see RResultPtr.
   ///
   /// ### Example usage:
   /// ~~~{.cpp}
   /// auto myFilledObj = myDf.HistoND({"name","title", 4,
   ///                                                {40,40,40,40}, {20.,20.,20.,20.}, {60.,60.,60.,60.}},
   ///                                               {"col0", "col1", "col2", "col3"});
   /// ~~~
   ///
   RResultPtr<::THnD> HistoND(const THnDModel &model, const ColumnNames_t &columnList)
   {
      std::shared_ptr<::THnD> h(nullptr);
      {
         ROOT::Internal::RDF::RIgnoreErrorLevelRAII iel(kError);
         h = model.GetHistogram();

         if (int(columnList.size()) == (h->GetNdimensions() + 1)) {
            h->Sumw2();
         } else if (int(columnList.size()) != h->GetNdimensions()) {
            throw std::runtime_error("Wrong number of columns for the specified number of histogram axes.");
         }
      }
      return CreateAction<RDFInternal::ActionTags::HistoND, RDFDetail::RInferredType>(columnList, h, h, fProxiedPtr,
                                                                                      columnList.size());
   }

   ////////////////////////////////////////////////////////////////////////////
   /// \brief Fill and return a TGraph object (*lazy action*).
   /// \tparam X The type of the column used to fill the x axis.
   /// \tparam Y The type of the column used to fill the y axis.
   /// \param[in] x The name of the column that will fill the x axis.
   /// \param[in] y The name of the column that will fill the y axis.
   /// \return the TGraph wrapped in a RResultPtr.
   ///
   /// Columns can be of a container type (e.g. std::vector<double>), in which case the TGraph
   /// is filled with each one of the elements of the container.
   /// If Multithreading is enabled, the order in which points are inserted is undefined.
   /// If the Graph has to be drawn, it is suggested to the user to sort it on the x before printing.
   /// A name and a title to the TGraph is given based on the input column names.
   ///
   /// This action is *lazy*: upon invocation of this method the calculation is
   /// booked but not executed. Also see RResultPtr.
   ///
   /// ### Example usage:
   /// ~~~{.cpp}
   /// // Deduce column types (this invocation needs jitting internally)
   /// auto myGraph1 = myDf.Graph("xValues", "yValues");
   /// // Explicit column types
   /// auto myGraph2 = myDf.Graph<int, float>("xValues", "yValues");
   /// ~~~
   ///
   /// \note Differently from other ROOT interfaces, the returned TGraph is not associated to gDirectory
   /// and the caller is responsible for its lifetime (in particular, a typical source of confusion is that
   /// if result histograms go out of scope before the end of the program, ROOT might display a blank canvas).
   template <typename X = RDFDetail::RInferredType, typename Y = RDFDetail::RInferredType>
   RResultPtr<::TGraph> Graph(std::string_view x = "", std::string_view y = "")
   {
      auto graph = std::make_shared<::TGraph>();
      const std::vector<std::string_view> columnViews = {x, y};
      const auto userColumns = RDFInternal::AtLeastOneEmptyString(columnViews)
                                  ? ColumnNames_t()
                                  : ColumnNames_t(columnViews.begin(), columnViews.end());

      const auto validatedColumns = GetValidatedColumnNames(2, userColumns);

      // We build a default name and title based on the input columns
      const auto g_name = validatedColumns[1] + "_vs_" + validatedColumns[0];
      const auto g_title = validatedColumns[1] + " vs " + validatedColumns[0];
      graph->SetNameTitle(g_name.c_str(), g_title.c_str());
      graph->GetXaxis()->SetTitle(validatedColumns[0].c_str());
      graph->GetYaxis()->SetTitle(validatedColumns[1].c_str());

      return CreateAction<RDFInternal::ActionTags::Graph, X, Y>(validatedColumns, graph, graph, fProxiedPtr);
   }

   ////////////////////////////////////////////////////////////////////////////
   /// \brief Fill and return a TGraphAsymmErrors object (*lazy action*).
   /// \param[in] x The name of the column that will fill the x axis.
   /// \param[in] y The name of the column that will fill the y axis.
   /// \param[in] exl The name of the column of X low errors
   /// \param[in] exh The name of the column of X high errors
   /// \param[in] eyl The name of the column of Y low errors
   /// \param[in] eyh The name of the column of Y high errors
   /// \return the TGraphAsymmErrors wrapped in a RResultPtr.
   ///
   /// Columns can be of a container type (e.g. std::vector<double>), in which case the graph
   /// is filled with each one of the elements of the container.
   /// If Multithreading is enabled, the order in which points are inserted is undefined.
   ///
   /// This action is *lazy*: upon invocation of this method the calculation is
   /// booked but not executed. Also see RResultPtr.
   ///
   /// ### Example usage:
   /// ~~~{.cpp}
   /// // Deduce column types (this invocation needs jitting internally)
   /// auto myGAE1 = myDf.GraphAsymmErrors("xValues", "yValues", "exl", "exh", "eyl", "eyh");
   /// // Explicit column types
   /// using f = float
   /// auto myGAE2 = myDf.GraphAsymmErrors<f, f, f, f, f, f>("xValues", "yValues", "exl", "exh", "eyl", "eyh");
   /// ~~~
   ///
   /// \note Differently from other ROOT interfaces, the returned TGraphAsymmErrors is not associated to gDirectory
   /// and the caller is responsible for its lifetime (in particular, a typical source of confusion is that
   /// if result histograms go out of scope before the end of the program, ROOT might display a blank canvas).
   template <typename X = RDFDetail::RInferredType, typename Y = RDFDetail::RInferredType,
             typename EXL = RDFDetail::RInferredType, typename EXH = RDFDetail::RInferredType,
             typename EYL = RDFDetail::RInferredType, typename EYH = RDFDetail::RInferredType>
   RResultPtr<::TGraphAsymmErrors>
   GraphAsymmErrors(std::string_view x = "", std::string_view y = "", std::string_view exl = "",
                    std::string_view exh = "", std::string_view eyl = "", std::string_view eyh = "")
   {
      auto graph = std::make_shared<::TGraphAsymmErrors>();
      const std::vector<std::string_view> columnViews = {x, y, exl, exh, eyl, eyh};
      const auto userColumns = RDFInternal::AtLeastOneEmptyString(columnViews)
                                  ? ColumnNames_t()
                                  : ColumnNames_t(columnViews.begin(), columnViews.end());

      const auto validatedColumns = GetValidatedColumnNames(6, userColumns);

      // We build a default name and title based on the input columns
      const auto g_name = validatedColumns[1] + "_vs_" + validatedColumns[0];
      const auto g_title = validatedColumns[1] + " vs " + validatedColumns[0];
      graph->SetNameTitle(g_name.c_str(), g_title.c_str());
      graph->GetXaxis()->SetTitle(validatedColumns[0].c_str());
      graph->GetYaxis()->SetTitle(validatedColumns[1].c_str());

      return CreateAction<RDFInternal::ActionTags::GraphAsymmErrors, X, Y, EXL, EXH, EYL, EYH>(validatedColumns, graph,
                                                                                               graph, fProxiedPtr);
   }

   ////////////////////////////////////////////////////////////////////////////
   /// \brief Fill and return a one-dimensional profile (*lazy action*).
   /// \tparam V1 The type of the column the values of which are used to fill the profile. Inferred if not present.
   /// \tparam V2 The type of the column the values of which are used to fill the profile. Inferred if not present.
   /// \param[in] model The model to be considered to build the new return value.
   /// \param[in] v1Name The name of the column that will fill the x axis.
   /// \param[in] v2Name The name of the column that will fill the y axis.
   /// \return the monodimensional profile wrapped in a RResultPtr.
   ///
   /// This action is *lazy*: upon invocation of this method the calculation is
   /// booked but not executed. Also see RResultPtr.
   ///
   /// ### Example usage:
   /// ~~~{.cpp}
   /// // Deduce column types (this invocation needs jitting internally)
   /// auto myProf1 = myDf.Profile1D({"profName", "profTitle", 64u, -4., 4.}, "xValues", "yValues");
   /// // Explicit column types
   /// auto myProf2 = myDf.Graph<int, float>({"profName", "profTitle", 64u, -4., 4.}, "xValues", "yValues");
   /// ~~~
   ///
   /// \note Differently from other ROOT interfaces, the returned profile is not associated to gDirectory
   /// and the caller is responsible for its lifetime (in particular, a typical source of confusion is that
   /// if result histograms go out of scope before the end of the program, ROOT might display a blank canvas).
   template <typename V1 = RDFDetail::RInferredType, typename V2 = RDFDetail::RInferredType>
   RResultPtr<::TProfile>
   Profile1D(const TProfile1DModel &model, std::string_view v1Name = "", std::string_view v2Name = "")
   {
      std::shared_ptr<::TProfile> h(nullptr);
      {
         ROOT::Internal::RDF::RIgnoreErrorLevelRAII iel(kError);
         h = model.GetProfile();
      }

      if (!RDFInternal::HistoUtils<::TProfile>::HasAxisLimits(*h)) {
         throw std::runtime_error("Profiles with no axes limits are not supported yet.");
      }
      const std::vector<std::string_view> columnViews = {v1Name, v2Name};
      const auto userColumns = RDFInternal::AtLeastOneEmptyString(columnViews)
                                  ? ColumnNames_t()
                                  : ColumnNames_t(columnViews.begin(), columnViews.end());
      return CreateAction<RDFInternal::ActionTags::Profile1D, V1, V2>(userColumns, h, h, fProxiedPtr);
   }

   ////////////////////////////////////////////////////////////////////////////
   /// \brief Fill and return a one-dimensional profile (*lazy action*).
   /// \tparam V1 The type of the column the values of which are used to fill the profile. Inferred if not present.
   /// \tparam V2 The type of the column the values of which are used to fill the profile. Inferred if not present.
   /// \tparam W The type of the column the weights of which are used to fill the profile. Inferred if not present.
   /// \param[in] model The model to be considered to build the new return value.
   /// \param[in] v1Name The name of the column that will fill the x axis.
   /// \param[in] v2Name The name of the column that will fill the y axis.
   /// \param[in] wName The name of the column that will provide the weights.
   /// \return the monodimensional profile wrapped in a RResultPtr.
   ///
   /// This action is *lazy*: upon invocation of this method the calculation is
   /// booked but not executed. Also see RResultPtr.
   ///
   /// ### Example usage:
   /// ~~~{.cpp}
   /// // Deduce column types (this invocation needs jitting internally)
   /// auto myProf1 = myDf.Profile1D({"profName", "profTitle", 64u, -4., 4.}, "xValues", "yValues", "weight");
   /// // Explicit column types
   /// auto myProf2 = myDf.Profile1D<int, float, double>({"profName", "profTitle", 64u, -4., 4.},
   ///                                                   "xValues", "yValues", "weight");
   /// ~~~
   ///
   /// See the first Profile1D() overload for more details.
   template <typename V1 = RDFDetail::RInferredType, typename V2 = RDFDetail::RInferredType,
             typename W = RDFDetail::RInferredType>
   RResultPtr<::TProfile>
   Profile1D(const TProfile1DModel &model, std::string_view v1Name, std::string_view v2Name, std::string_view wName)
   {
      std::shared_ptr<::TProfile> h(nullptr);
      {
         ROOT::Internal::RDF::RIgnoreErrorLevelRAII iel(kError);
         h = model.GetProfile();
      }

      if (!RDFInternal::HistoUtils<::TProfile>::HasAxisLimits(*h)) {
         throw std::runtime_error("Profile histograms with no axes limits are not supported yet.");
      }
      const std::vector<std::string_view> columnViews = {v1Name, v2Name, wName};
      const auto userColumns = RDFInternal::AtLeastOneEmptyString(columnViews)
                                  ? ColumnNames_t()
                                  : ColumnNames_t(columnViews.begin(), columnViews.end());
      return CreateAction<RDFInternal::ActionTags::Profile1D, V1, V2, W>(userColumns, h, h, fProxiedPtr);
   }

   ////////////////////////////////////////////////////////////////////////////
   /// \brief Fill and return a one-dimensional profile (*lazy action*).
   /// See the first Profile1D() overload for more details.
   template <typename V1, typename V2, typename W>
   RResultPtr<::TProfile> Profile1D(const TProfile1DModel &model)
   {
      return Profile1D<V1, V2, W>(model, "", "", "");
   }

   ////////////////////////////////////////////////////////////////////////////
   /// \brief Fill and return a two-dimensional profile (*lazy action*).
   /// \tparam V1 The type of the column used to fill the x axis of the histogram. Inferred if not present.
   /// \tparam V2 The type of the column used to fill the y axis of the histogram. Inferred if not present.
   /// \tparam V3 The type of the column used to fill the z axis of the histogram. Inferred if not present.
   /// \param[in] model The returned profile will be constructed using this as a model.
   /// \param[in] v1Name The name of the column that will fill the x axis.
   /// \param[in] v2Name The name of the column that will fill the y axis.
   /// \param[in] v3Name The name of the column that will fill the z axis.
   /// \return the bidimensional profile wrapped in a RResultPtr.
   ///
   /// This action is *lazy*: upon invocation of this method the calculation is
   /// booked but not executed. Also see RResultPtr.
   ///
   /// ### Example usage:
   /// ~~~{.cpp}
   /// // Deduce column types (this invocation needs jitting internally)
   /// auto myProf1 = myDf.Profile2D({"profName", "profTitle", 40, -4, 4, 40, -4, 4, 0, 20},
   ///                               "xValues", "yValues", "zValues");
   /// // Explicit column types
   /// auto myProf2 = myDf.Profile2D<int, float, double>({"profName", "profTitle", 40, -4, 4, 40, -4, 4, 0, 20},
   ///                                                   "xValues", "yValues", "zValues");
   /// ~~~
   ///
   /// \note Differently from other ROOT interfaces, the returned profile is not associated to gDirectory
   /// and the caller is responsible for its lifetime (in particular, a typical source of confusion is that
   /// if result histograms go out of scope before the end of the program, ROOT might display a blank canvas).
   template <typename V1 = RDFDetail::RInferredType, typename V2 = RDFDetail::RInferredType,
             typename V3 = RDFDetail::RInferredType>
   RResultPtr<::TProfile2D> Profile2D(const TProfile2DModel &model, std::string_view v1Name = "",
                                      std::string_view v2Name = "", std::string_view v3Name = "")
   {
      std::shared_ptr<::TProfile2D> h(nullptr);
      {
         ROOT::Internal::RDF::RIgnoreErrorLevelRAII iel(kError);
         h = model.GetProfile();
      }

      if (!RDFInternal::HistoUtils<::TProfile2D>::HasAxisLimits(*h)) {
         throw std::runtime_error("2D profiles with no axes limits are not supported yet.");
      }
      const std::vector<std::string_view> columnViews = {v1Name, v2Name, v3Name};
      const auto userColumns = RDFInternal::AtLeastOneEmptyString(columnViews)
                                  ? ColumnNames_t()
                                  : ColumnNames_t(columnViews.begin(), columnViews.end());
      return CreateAction<RDFInternal::ActionTags::Profile2D, V1, V2, V3>(userColumns, h, h, fProxiedPtr);
   }

   ////////////////////////////////////////////////////////////////////////////
   /// \brief Fill and return a two-dimensional profile (*lazy action*).
   /// \tparam V1 The type of the column used to fill the x axis of the histogram. Inferred if not present.
   /// \tparam V2 The type of the column used to fill the y axis of the histogram. Inferred if not present.
   /// \tparam V3 The type of the column used to fill the z axis of the histogram. Inferred if not present.
   /// \tparam W The type of the column used for the weights of the histogram. Inferred if not present.
   /// \param[in] model The returned histogram will be constructed using this as a model.
   /// \param[in] v1Name The name of the column that will fill the x axis.
   /// \param[in] v2Name The name of the column that will fill the y axis.
   /// \param[in] v3Name The name of the column that will fill the z axis.
   /// \param[in] wName The name of the column that will provide the weights.
   /// \return the bidimensional profile wrapped in a RResultPtr.
   ///
   /// This action is *lazy*: upon invocation of this method the calculation is
   /// booked but not executed. Also see RResultPtr.
   ///
   /// ### Example usage:
   /// ~~~{.cpp}
   /// // Deduce column types (this invocation needs jitting internally)
   /// auto myProf1 = myDf.Profile2D({"profName", "profTitle", 40, -4, 4, 40, -4, 4, 0, 20},
   ///                               "xValues", "yValues", "zValues", "weight");
   /// // Explicit column types
   /// auto myProf2 = myDf.Profile2D<int, float, double, int>({"profName", "profTitle", 40, -4, 4, 40, -4, 4, 0, 20},
   ///                                                        "xValues", "yValues", "zValues", "weight");
   /// ~~~
   ///
   /// See the first Profile2D() overload for more details.
   template <typename V1 = RDFDetail::RInferredType, typename V2 = RDFDetail::RInferredType,
             typename V3 = RDFDetail::RInferredType, typename W = RDFDetail::RInferredType>
   RResultPtr<::TProfile2D> Profile2D(const TProfile2DModel &model, std::string_view v1Name, std::string_view v2Name,
                                      std::string_view v3Name, std::string_view wName)
   {
      std::shared_ptr<::TProfile2D> h(nullptr);
      {
         ROOT::Internal::RDF::RIgnoreErrorLevelRAII iel(kError);
         h = model.GetProfile();
      }

      if (!RDFInternal::HistoUtils<::TProfile2D>::HasAxisLimits(*h)) {
         throw std::runtime_error("2D profiles with no axes limits are not supported yet.");
      }
      const std::vector<std::string_view> columnViews = {v1Name, v2Name, v3Name, wName};
      const auto userColumns = RDFInternal::AtLeastOneEmptyString(columnViews)
                                  ? ColumnNames_t()
                                  : ColumnNames_t(columnViews.begin(), columnViews.end());
      return CreateAction<RDFInternal::ActionTags::Profile2D, V1, V2, V3, W>(userColumns, h, h, fProxiedPtr);
   }

   /// \brief Fill and return a two-dimensional profile (*lazy action*).
   /// See the first Profile2D() overload for more details.
   template <typename V1, typename V2, typename V3, typename W>
   RResultPtr<::TProfile2D> Profile2D(const TProfile2DModel &model)
   {
      return Profile2D<V1, V2, V3, W>(model, "", "", "", "");
   }

   ////////////////////////////////////////////////////////////////////////////
   /// \brief Return an object of type T on which `T::Fill` will be called once per event (*lazy action*).
   ///
   /// Type T must provide at least:
   /// - a copy-constructor
   /// - a `Fill` method that accepts as many arguments and with same types as the column names passed as columnList
   ///   (these types can also be passed as template parameters to this method)
   /// - a `Merge` method with signature `Merge(TCollection *)` or `Merge(const std::vector<T *>&)` that merges the
   ///   objects passed as argument into the object on which `Merge` was called (an analogous of TH1::Merge). Note that
   ///   if the signature that takes a `TCollection*` is used, then T must inherit from TObject (to allow insertion in
   ///   the TCollection*).
   ///
   /// \tparam FirstColumn The first type of the column the values of which are used to fill the object. Inferred together with OtherColumns if not present.
   /// \tparam OtherColumns A list of the other types of the columns the values of which are used to fill the object.
   /// \tparam T The type of the object to fill. Automatically deduced.
   /// \param[in] model The model to be considered to build the new return value.
   /// \param[in] columnList A list containing the names of the columns that will be passed when calling `Fill`
   /// \return the filled object wrapped in a RResultPtr.
   ///
   /// The user gives up ownership of the model object.
   /// The list of column names to be used for filling must always be specified.
   /// This action is *lazy*: upon invocation of this method the calculation is booked but not executed.
   /// Also see RResultPtr.
   ///
   /// ### Example usage:
   /// ~~~{.cpp}
   /// MyClass obj;
   /// // Deduce column types (this invocation needs jitting internally, and in this case
   /// // MyClass needs to be known to the interpreter)
   /// auto myFilledObj = myDf.Fill(obj, {"col0", "col1"});
   /// // explicit column types
   /// auto myFilledObj = myDf.Fill<float, float>(obj, {"col0", "col1"});
   /// ~~~
   ///
   template <typename FirstColumn = RDFDetail::RInferredType, typename... OtherColumns, typename T>
   RResultPtr<std::decay_t<T>> Fill(T &&model, const ColumnNames_t &columnList)
   {
      auto h = std::make_shared<std::decay_t<T>>(std::forward<T>(model));
      if (!RDFInternal::HistoUtils<T>::HasAxisLimits(*h)) {
         throw std::runtime_error("The absence of axes limits is not supported yet.");
      }
      return CreateAction<RDFInternal::ActionTags::Fill, FirstColumn, OtherColumns...>(columnList, h, h, fProxiedPtr,
                                                                                       columnList.size());
   }

   ////////////////////////////////////////////////////////////////////////////
   /// \brief Return a TStatistic object, filled once per event (*lazy action*).
   ///
   /// \tparam V The type of the value column
   /// \param[in] value The name of the column with the values to fill the statistics with.
   /// \return the filled TStatistic object wrapped in a RResultPtr.
   ///
   /// ### Example usage:
   /// ~~~{.cpp}
   /// // Deduce column type (this invocation needs jitting internally)
   /// auto stats0 = myDf.Stats("values");
   /// // Explicit column type
   /// auto stats1 = myDf.Stats<float>("values");
   /// ~~~
   ///
   template <typename V = RDFDetail::RInferredType>
   RResultPtr<TStatistic> Stats(std::string_view value = "")
   {
      ColumnNames_t columns;
      if (!value.empty()) {
         columns.emplace_back(std::string(value));
      }
      const auto validColumnNames = GetValidatedColumnNames(1, columns);
      if (std::is_same<V, RDFDetail::RInferredType>::value) {
         return Fill(TStatistic(), validColumnNames);
      } else {
         return Fill<V>(TStatistic(), validColumnNames);
      }
   }

   ////////////////////////////////////////////////////////////////////////////
   /// \brief Return a TStatistic object, filled once per event (*lazy action*).
   ///
   /// \tparam V The type of the value column
   /// \tparam W The type of the weight column
   /// \param[in] value The name of the column with the values to fill the statistics with.
   /// \param[in] weight The name of the column with the weights to fill the statistics with.
   /// \return the filled TStatistic object wrapped in a RResultPtr.
   ///
   /// ### Example usage:
   /// ~~~{.cpp}
   /// // Deduce column types (this invocation needs jitting internally)
   /// auto stats0 = myDf.Stats("values", "weights");
   /// // Explicit column types
   /// auto stats1 = myDf.Stats<int, float>("values", "weights");
   /// ~~~
   ///
   template <typename V = RDFDetail::RInferredType, typename W = RDFDetail::RInferredType>
   RResultPtr<TStatistic> Stats(std::string_view value, std::string_view weight)
   {
      ColumnNames_t columns{std::string(value), std::string(weight)};
      constexpr auto vIsInferred = std::is_same<V, RDFDetail::RInferredType>::value;
      constexpr auto wIsInferred = std::is_same<W, RDFDetail::RInferredType>::value;
      const auto validColumnNames = GetValidatedColumnNames(2, columns);
      // We have 3 cases:
      // 1. Both types are inferred: we use Fill and let the jit kick in.
      // 2. One of the two types is explicit and the other one is inferred: the case is not supported.
      // 3. Both types are explicit: we invoke the fully compiled Fill method.
      if (vIsInferred && wIsInferred) {
         return Fill(TStatistic(), validColumnNames);
      } else if (vIsInferred != wIsInferred) {
         std::string error("The ");
         error += vIsInferred ? "value " : "weight ";
         error += "column type is explicit, while the ";
         error += vIsInferred ? "weight " : "value ";
         error += " is specified to be inferred. This case is not supported: please specify both types or none.";
         throw std::runtime_error(error);
      } else {
         return Fill<V, W>(TStatistic(), validColumnNames);
      }
   }

   ////////////////////////////////////////////////////////////////////////////
   /// \brief Return the minimum of processed column values (*lazy action*).
   /// \tparam T The type of the branch/column.
   /// \param[in] columnName The name of the branch/column to be treated.
   /// \return the minimum value of the selected column wrapped in a RResultPtr.
   ///
   /// If T is not specified, RDataFrame will infer it from the data and just-in-time compile the correct
   /// template specialization of this method.
   /// If the type of the column is inferred, the return type is `double`, the type of the column otherwise.
   ///
   /// This action is *lazy*: upon invocation of this method the calculation is
   /// booked but not executed. Also see RResultPtr.
   ///
   /// ### Example usage:
   /// ~~~{.cpp}
   /// // Deduce column type (this invocation needs jitting internally)
   /// auto minVal0 = myDf.Min("values");
   /// // Explicit column type
   /// auto minVal1 = myDf.Min<double>("values");
   /// ~~~
   ///
   template <typename T = RDFDetail::RInferredType>
   RResultPtr<RDFDetail::MinReturnType_t<T>> Min(std::string_view columnName = "")
   {
      const auto userColumns = columnName.empty() ? ColumnNames_t() : ColumnNames_t({std::string(columnName)});
      using RetType_t = RDFDetail::MinReturnType_t<T>;
      auto minV = std::make_shared<RetType_t>(std::numeric_limits<RetType_t>::max());
      return CreateAction<RDFInternal::ActionTags::Min, T>(userColumns, minV, minV, fProxiedPtr);
   }

   ////////////////////////////////////////////////////////////////////////////
   /// \brief Return the maximum of processed column values (*lazy action*).
   /// \tparam T The type of the branch/column.
   /// \param[in] columnName The name of the branch/column to be treated.
   /// \return the maximum value of the selected column wrapped in a RResultPtr.
   ///
   /// If T is not specified, RDataFrame will infer it from the data and just-in-time compile the correct
   /// template specialization of this method.
   /// If the type of the column is inferred, the return type is `double`, the type of the column otherwise.
   ///
   /// This action is *lazy*: upon invocation of this method the calculation is
   /// booked but not executed. Also see RResultPtr.
   ///
   /// ### Example usage:
   /// ~~~{.cpp}
   /// // Deduce column type (this invocation needs jitting internally)
   /// auto maxVal0 = myDf.Max("values");
   /// // Explicit column type
   /// auto maxVal1 = myDf.Max<double>("values");
   /// ~~~
   ///
   template <typename T = RDFDetail::RInferredType>
   RResultPtr<RDFDetail::MaxReturnType_t<T>> Max(std::string_view columnName = "")
   {
      const auto userColumns = columnName.empty() ? ColumnNames_t() : ColumnNames_t({std::string(columnName)});
      using RetType_t = RDFDetail::MaxReturnType_t<T>;
      auto maxV = std::make_shared<RetType_t>(std::numeric_limits<RetType_t>::lowest());
      return CreateAction<RDFInternal::ActionTags::Max, T>(userColumns, maxV, maxV, fProxiedPtr);
   }

   ////////////////////////////////////////////////////////////////////////////
   /// \brief Return the mean of processed column values (*lazy action*).
   /// \tparam T The type of the branch/column.
   /// \param[in] columnName The name of the branch/column to be treated.
   /// \return the mean value of the selected column wrapped in a RResultPtr.
   ///
   /// If T is not specified, RDataFrame will infer it from the data and just-in-time compile the correct
   /// template specialization of this method.
   ///
   /// This action is *lazy*: upon invocation of this method the calculation is
   /// booked but not executed. Also see RResultPtr.
   ///
   /// ### Example usage:
   /// ~~~{.cpp}
   /// // Deduce column type (this invocation needs jitting internally)
   /// auto meanVal0 = myDf.Mean("values");
   /// // Explicit column type
   /// auto meanVal1 = myDf.Mean<double>("values");
   /// ~~~
   ///
   template <typename T = RDFDetail::RInferredType>
   RResultPtr<double> Mean(std::string_view columnName = "")
   {
      const auto userColumns = columnName.empty() ? ColumnNames_t() : ColumnNames_t({std::string(columnName)});
      auto meanV = std::make_shared<double>(0);
      return CreateAction<RDFInternal::ActionTags::Mean, T>(userColumns, meanV, meanV, fProxiedPtr);
   }

   ////////////////////////////////////////////////////////////////////////////
   /// \brief Return the unbiased standard deviation of processed column values (*lazy action*).
   /// \tparam T The type of the branch/column.
   /// \param[in] columnName The name of the branch/column to be treated.
   /// \return the standard deviation value of the selected column wrapped in a RResultPtr.
   ///
   /// If T is not specified, RDataFrame will infer it from the data and just-in-time compile the correct
   /// template specialization of this method.
   ///
   /// This action is *lazy*: upon invocation of this method the calculation is
   /// booked but not executed. Also see RResultPtr.
   ///
   /// ### Example usage:
   /// ~~~{.cpp}
   /// // Deduce column type (this invocation needs jitting internally)
   /// auto stdDev0 = myDf.StdDev("values");
   /// // Explicit column type
   /// auto stdDev1 = myDf.StdDev<double>("values");
   /// ~~~
   ///
   template <typename T = RDFDetail::RInferredType>
   RResultPtr<double> StdDev(std::string_view columnName = "")
   {
      const auto userColumns = columnName.empty() ? ColumnNames_t() : ColumnNames_t({std::string(columnName)});
      auto stdDeviationV = std::make_shared<double>(0);
      return CreateAction<RDFInternal::ActionTags::StdDev, T>(userColumns, stdDeviationV, stdDeviationV, fProxiedPtr);
   }

   // clang-format off
   ////////////////////////////////////////////////////////////////////////////
   /// \brief Return the sum of processed column values (*lazy action*).
   /// \tparam T The type of the branch/column.
   /// \param[in] columnName The name of the branch/column.
   /// \param[in] initValue Optional initial value for the sum. If not present, the column values must be default-constructible.
   /// \return the sum of the selected column wrapped in a RResultPtr.
   ///
   /// If T is not specified, RDataFrame will infer it from the data and just-in-time compile the correct
   /// template specialization of this method.
   /// If the type of the column is inferred, the return type is `double`, the type of the column otherwise.
   ///
   /// This action is *lazy*: upon invocation of this method the calculation is
   /// booked but not executed. Also see RResultPtr.
   ///
   /// ### Example usage:
   /// ~~~{.cpp}
   /// // Deduce column type (this invocation needs jitting internally)
   /// auto sum0 = myDf.Sum("values");
   /// // Explicit column type
   /// auto sum1 = myDf.Sum<double>("values");
   /// ~~~
   ///
   template <typename T = RDFDetail::RInferredType>
   RResultPtr<RDFDetail::SumReturnType_t<T>>
   Sum(std::string_view columnName = "",
       const RDFDetail::SumReturnType_t<T> &initValue = RDFDetail::SumReturnType_t<T>{})
   {
      const auto userColumns = columnName.empty() ? ColumnNames_t() : ColumnNames_t({std::string(columnName)});
      auto sumV = std::make_shared<RDFDetail::SumReturnType_t<T>>(initValue);
      return CreateAction<RDFInternal::ActionTags::Sum, T>(userColumns, sumV, sumV, fProxiedPtr);
   }
   // clang-format on

   ////////////////////////////////////////////////////////////////////////////
   /// \brief Gather filtering statistics.
   /// \return the resulting `RCutFlowReport` instance wrapped in a RResultPtr.
   ///
   /// Calling `Report` on the main `RDataFrame` object gathers stats for
   /// all named filters in the call graph. Calling this method on a
   /// stored chain state (i.e. a graph node different from the first) gathers
   /// the stats for all named filters in the chain section between the original
   /// `RDataFrame` and that node (included). Stats are gathered in the same
   /// order as the named filters have been added to the graph.
   /// A RResultPtr<RCutFlowReport> is returned to allow inspection of the
   /// effects cuts had.
   ///
   /// This action is *lazy*: upon invocation of
   /// this method the calculation is booked but not executed. See RResultPtr
   /// documentation.
   ///
   /// ### Example usage:
   /// ~~~{.cpp}
   /// auto filtered = d.Filter(cut1, {"b1"}, "Cut1").Filter(cut2, {"b2"}, "Cut2");
   /// auto cutReport = filtered3.Report();
   /// cutReport->Print();
   /// ~~~
   ///
   RResultPtr<RCutFlowReport> Report()
   {
      bool returnEmptyReport = false;
      // if this is a RInterface<RLoopManager> on which `Define` has been called, users
      // are calling `Report` on a chain of the form LoopManager->Define->Define->..., which
      // certainly does not contain named filters.
      // The number 4 takes into account the implicit columns for entry and slot number
      // and their aliases (2 + 2, i.e. {r,t}dfentry_ and {r,t}dfslot_)
      if (std::is_same<Proxied, RLoopManager>::value && fColRegister.GetNames().size() > 4)
         returnEmptyReport = true;

      auto rep = std::make_shared<RCutFlowReport>();
      using Helper_t = RDFInternal::ReportHelper<Proxied>;
      using Action_t = RDFInternal::RAction<Helper_t, Proxied>;

      auto action = std::make_unique<Action_t>(Helper_t(rep, fProxiedPtr.get(), returnEmptyReport), ColumnNames_t({}),
                                               fProxiedPtr, RDFInternal::RColumnRegister(fColRegister));

      return MakeResultPtr(rep, *fLoopManager, std::move(action));
   }

   /// \brief Returns the names of the filters created.
   /// \return the container of filters names.
   ///
   /// If called on a root node, all the filters in the computation graph will
   /// be printed. For any other node, only the filters upstream of that node.
   /// Filters without a name are printed as "Unnamed Filter"
   /// This is not an action nor a transformation, just a query to the RDataFrame object.
   ///
   /// ### Example usage:
   /// ~~~{.cpp}
   /// auto filtNames = d.GetFilterNames();
   /// for (auto &&filtName : filtNames) std::cout << filtName << std::endl;
   /// ~~~
   ///
   std::vector<std::string> GetFilterNames() { return RDFInternal::GetFilterNames(fProxiedPtr); }

   // clang-format off
   ////////////////////////////////////////////////////////////////////////////
   /// \brief Execute a user-defined accumulation operation on the processed column values in each processing slot.
   /// \tparam F The type of the aggregator callable. Automatically deduced.
   /// \tparam U The type of the aggregator variable. Must be default-constructible, copy-constructible and copy-assignable. Automatically deduced.
   /// \tparam T The type of the column to apply the reduction to. Automatically deduced.
   /// \param[in] aggregator A callable with signature `U(U,T)` or `void(U&,T)`, where T is the type of the column, U is the type of the aggregator variable
   /// \param[in] merger A callable with signature `U(U,U)` or `void(std::vector<U>&)` used to merge the results of the accumulations of each thread
   /// \param[in] columnName The column to be aggregated. If omitted, the first default column is used instead.
   /// \param[in] aggIdentity The aggregator variable of each thread is initialized to this value (or is default-constructed if the parameter is omitted)
   /// \return the result of the aggregation wrapped in a RResultPtr.
   ///
   /// An aggregator callable takes two values, an aggregator variable and a column value. The aggregator variable is
   /// initialized to aggIdentity or default-constructed if aggIdentity is omitted.
   /// This action calls the aggregator callable for each processed entry, passing in the aggregator variable and
   /// the value of the column columnName.
   /// If the signature is `U(U,T)` the aggregator variable is then copy-assigned the result of the execution of the callable.
   /// Otherwise the signature of aggregator must be `void(U&,T)`.
   ///
   /// The merger callable is used to merge the partial accumulation results of each processing thread. It is only called in multi-thread executions.
   /// If its signature is `U(U,U)` the aggregator variables of each thread are merged two by two.
   /// If its signature is `void(std::vector<U>& a)` it is assumed that it merges all aggregators in a[0].
   ///
   /// This action is *lazy*: upon invocation of this method the calculation is booked but not executed. Also see RResultPtr.
   ///
   /// Example usage:
   /// ~~~{.cpp}
   /// auto aggregator = [](double acc, double x) { return acc * x; };
   /// ROOT::EnableImplicitMT();
   /// // If multithread is enabled, the aggregator function will be called by more threads
   /// // and will produce a vector of partial accumulators.
   /// // The merger function performs the final aggregation of these partial results.
   /// auto merger = [](std::vector<double> &accumulators) {
   ///    for (auto i : ROOT::TSeqU(1u, accumulators.size())) {
   ///       accumulators[0] *= accumulators[i];
   ///    }
   /// };
   ///
   /// // The accumulator is initialized at this value by every thread.
   /// double initValue = 1.;
   ///
   /// // Multiplies all elements of the column "x"
   /// auto result = d.Aggregate(aggregator, merger, "x", initValue);
   /// ~~~
   // clang-format on
   template <typename AccFun, typename MergeFun, typename R = typename TTraits::CallableTraits<AccFun>::ret_type,
             typename ArgTypes = typename TTraits::CallableTraits<AccFun>::arg_types,
             typename ArgTypesNoDecay = typename TTraits::CallableTraits<AccFun>::arg_types_nodecay,
             typename U = TTraits::TakeFirstParameter_t<ArgTypes>,
             typename T = TTraits::TakeFirstParameter_t<TTraits::RemoveFirstParameter_t<ArgTypes>>>
   RResultPtr<U> Aggregate(AccFun aggregator, MergeFun merger, std::string_view columnName, const U &aggIdentity)
   {
      RDFInternal::CheckAggregate<R, MergeFun>(ArgTypesNoDecay());
      const auto columns = columnName.empty() ? ColumnNames_t() : ColumnNames_t({std::string(columnName)});

      const auto validColumnNames = GetValidatedColumnNames(1, columns);
      CheckAndFillDSColumns(validColumnNames, TTraits::TypeList<T>());

      auto accObjPtr = std::make_shared<U>(aggIdentity);
      using Helper_t = RDFInternal::AggregateHelper<AccFun, MergeFun, R, T, U>;
      using Action_t = RDFInternal::RAction<Helper_t, Proxied>;
      auto action = std::make_unique<Action_t>(
         Helper_t(std::move(aggregator), std::move(merger), accObjPtr, fLoopManager->GetNSlots()), validColumnNames,
         fProxiedPtr, fColRegister);
      return MakeResultPtr(accObjPtr, *fLoopManager, std::move(action));
   }

   // clang-format off
   ////////////////////////////////////////////////////////////////////////////
   /// \brief Execute a user-defined accumulation operation on the processed column values in each processing slot.
   /// \tparam F The type of the aggregator callable. Automatically deduced.
   /// \tparam U The type of the aggregator variable. Must be default-constructible, copy-constructible and copy-assignable. Automatically deduced.
   /// \tparam T The type of the column to apply the reduction to. Automatically deduced.
   /// \param[in] aggregator A callable with signature `U(U,T)` or `void(U,T)`, where T is the type of the column, U is the type of the aggregator variable
   /// \param[in] merger A callable with signature `U(U,U)` or `void(std::vector<U>&)` used to merge the results of the accumulations of each thread
   /// \param[in] columnName The column to be aggregated. If omitted, the first default column is used instead.
   /// \return the result of the aggregation wrapped in a RResultPtr.
   ///
   /// See previous Aggregate overload for more information.
   // clang-format on
   template <typename AccFun, typename MergeFun, typename R = typename TTraits::CallableTraits<AccFun>::ret_type,
             typename ArgTypes = typename TTraits::CallableTraits<AccFun>::arg_types,
             typename U = TTraits::TakeFirstParameter_t<ArgTypes>,
             typename T = TTraits::TakeFirstParameter_t<TTraits::RemoveFirstParameter_t<ArgTypes>>>
   RResultPtr<U> Aggregate(AccFun aggregator, MergeFun merger, std::string_view columnName = "")
   {
      static_assert(
         std::is_default_constructible<U>::value,
         "aggregated object cannot be default-constructed. Please provide an initialisation value (aggIdentity)");
      return Aggregate(std::move(aggregator), std::move(merger), columnName, U());
   }

   // clang-format off
   ////////////////////////////////////////////////////////////////////////////
   /// \brief Book execution of a custom action using a user-defined helper object.
   /// \tparam FirstColumn The type of the first column used by this action.  Inferred together with OtherColumns if not present.
   /// \tparam OtherColumns A list of the types of the other columns used by this action
   /// \tparam Helper The type of the user-defined helper. See below for the required interface it should expose.
   /// \param[in] helper The Action Helper to be scheduled.
   /// \param[in] columns The names of the columns on which the helper acts.
   /// \return the result of the helper wrapped in a RResultPtr.
   ///
   /// This method books a custom action for execution. The behavior of the action is completely dependent on the
   /// Helper object provided by the caller. The required interface for the helper is described below (more
   /// methods that the ones required can be present, e.g. a constructor that takes the number of worker threads is usually useful):
   ///
   /// ### Mandatory interface
   ///
   /// * `Helper` must publicly inherit from `ROOT::Detail::RDF::RActionImpl<Helper>`
   /// * `Helper::Result_t`: public alias for the type of the result of this action helper. `Result_t` must be default-constructible.
   /// * `Helper(Helper &&)`: a move-constructor is required. Copy-constructors are discouraged.
   /// * `std::shared_ptr<Result_t> GetResultPtr() const`: return a shared_ptr to the result of this action (of type
   ///   Result_t). The RResultPtr returned by Book will point to this object. Note that this method can be called
   ///   _before_ Initialize(), because the RResultPtr is constructed before the event loop is started.
   /// * `void Initialize()`: this method is called once before starting the event-loop. Useful for setup operations.
   ///   It must reset the state of the helper to the expected state at the beginning of the event loop: the same helper,
   ///   or copies of it, might be used for multiple event loops (e.g. in the presence of systematic variations).
   /// * `void InitTask(TTreeReader *, unsigned int slot)`: each working thread shall call this method during the event
   ///   loop, before processing a batch of entries. The pointer passed as argument, if not null, will point to the TTreeReader
   ///   that RDataFrame has set up to read the task's batch of entries. It is passed to the helper to allow certain advanced optimizations
   ///   it should not usually serve any purpose for the Helper. This method is often no-op for simple helpers.
   /// * `void Exec(unsigned int slot, ColumnTypes...columnValues)`: each working thread shall call this method
   ///   during the event-loop, possibly concurrently. No two threads will ever call Exec with the same 'slot' value:
   ///   this parameter is there to facilitate writing thread-safe helpers. The other arguments will be the values of
   ///   the requested columns for the particular entry being processed.
   /// * `void Finalize()`: this method is called at the end of the event loop. Commonly used to finalize the contents of the result.
   /// * `std::string GetActionName()`: it returns a string identifier for this type of action that RDataFrame will use in
   ///    diagnostics, SaveGraph(), etc.
   ///
   /// ### Optional methods
   ///
   /// If these methods are implemented they enable extra functionality as per the description below.
   ///
   /// * `Result_t &PartialUpdate(unsigned int slot)`: if present, it must return the value of the partial result of this action for the given 'slot'.
   ///   Different threads might call this method concurrently, but will do so with different 'slot' numbers.
   ///   RDataFrame leverages this method to implement RResultPtr::OnPartialResult().
   /// * `ROOT::RDF::SampleCallback_t GetSampleCallback()`: if present, it must return a callable with the
   ///   appropriate signature (see ROOT::RDF::SampleCallback_t) that will be invoked at the beginning of the processing
   ///   of every sample, as in DefinePerSample().
   /// * `Helper MakeNew(void *newResult)`: if implemented, it enables varying the action's result with VariationsFor(). It takes a
   ///   type-erased new result that can be safely cast to a `std::shared_ptr<Result_t> *` (a pointer to shared pointer) and should
   ///   be used as the action's output result.
   ///
   /// In case Book is called without specifying column types as template arguments, corresponding typed code will be just-in-time compiled
   /// by RDataFrame. In that case the Helper class needs to be known to the ROOT interpreter.
   ///
   /// This action is *lazy*: upon invocation of this method the calculation is booked but not executed. Also see RResultPtr.
   ///
   /// ### Examples
   /// See [this tutorial](https://root.cern/doc/master/df018__customActions_8C.html) for an example implementation of an action helper.
   ///
   /// It is also possible to inspect the code used by built-in RDataFrame actions at ActionHelpers.hxx.
   ///
   // clang-format on
   template <typename FirstColumn = RDFDetail::RInferredType, typename... OtherColumns, typename Helper>
   RResultPtr<typename std::decay_t<Helper>::Result_t> Book(Helper &&helper, const ColumnNames_t &columns = {})
   {
      using HelperT = std::decay_t<Helper>;
      // TODO add more static sanity checks on Helper
      using AH = RDFDetail::RActionImpl<HelperT>;
      static_assert(std::is_base_of<AH, HelperT>::value && std::is_convertible<HelperT *, AH *>::value,
                    "Action helper of type T must publicly inherit from ROOT::Detail::RDF::RActionImpl<T>");

      auto hPtr = std::make_shared<HelperT>(std::forward<Helper>(helper));
      auto resPtr = hPtr->GetResultPtr();

      if (std::is_same<FirstColumn, RDFDetail::RInferredType>::value && columns.empty()) {
         return CallCreateActionWithoutColsIfPossible<HelperT>(resPtr, hPtr, TTraits::TypeList<FirstColumn>{});
      } else {
         return CreateAction<RDFInternal::ActionTags::Book, FirstColumn, OtherColumns...>(columns, resPtr, hPtr,
                                                                                          fProxiedPtr, columns.size());
      }
   }

   ////////////////////////////////////////////////////////////////////////////
   /// \brief Provides a representation of the columns in the dataset.
   /// \tparam ColumnTypes variadic list of branch/column types.
   /// \param[in] columnList Names of the columns to be displayed.
   /// \param[in] nRows Number of events for each column to be displayed.
   /// \param[in] nMaxCollectionElements Maximum number of collection elements to display per row.
   /// \return the `RDisplay` instance wrapped in a RResultPtr.
   ///
   /// This function returns a `RResultPtr<RDisplay>` containing all the entries to be displayed, organized in a tabular
   /// form. RDisplay will either print on the standard output a summarized version through `RDisplay::Print()` or will
   /// return a complete version through `RDisplay::AsString()`.
   ///
   /// This action is *lazy*: upon invocation of this method the calculation is booked but not executed. Also see
   /// RResultPtr.
   ///
   /// Example usage:
   /// ~~~{.cpp}
   /// // Preparing the RResultPtr<RDisplay> object with all columns and default number of entries
   /// auto d1 = rdf.Display("");
   /// // Preparing the RResultPtr<RDisplay> object with two columns and 128 entries
   /// auto d2 = d.Display({"x", "y"}, 128);
   /// // Printing the short representations, the event loop will run
   /// d1->Print();
   /// d2->Print();
   /// ~~~
   template <typename... ColumnTypes>
   RResultPtr<RDisplay> Display(const ColumnNames_t &columnList, size_t nRows = 5, size_t nMaxCollectionElements = 10)
   {
      CheckIMTDisabled("Display");
      auto newCols = columnList;
      newCols.insert(newCols.begin(), "rdfentry_"); // Artificially insert first column
      auto displayer = std::make_shared<RDisplay>(newCols, GetColumnTypeNamesList(newCols), nMaxCollectionElements);
      using displayHelperArgs_t = std::pair<size_t, std::shared_ptr<RDisplay>>;
      // Need to add ULong64_t type corresponding to the first column rdfentry_
      return CreateAction<RDFInternal::ActionTags::Display, ULong64_t, ColumnTypes...>(
         std::move(newCols), displayer, std::make_shared<displayHelperArgs_t>(nRows, displayer), fProxiedPtr);
   }

   ////////////////////////////////////////////////////////////////////////////
   /// \brief Provides a representation of the columns in the dataset.
   /// \param[in] columnList Names of the columns to be displayed.
   /// \param[in] nRows Number of events for each column to be displayed.
   /// \param[in] nMaxCollectionElements  Maximum number of collection elements to display per row.
   /// \return the `RDisplay` instance wrapped in a RResultPtr.
   ///
   /// This overload automatically infers the column types.
   /// See the previous overloads for further details.
   ///
   /// Invoked when no types are specified to Display
   RResultPtr<RDisplay> Display(const ColumnNames_t &columnList, size_t nRows = 5, size_t nMaxCollectionElements = 10)
   {
      CheckIMTDisabled("Display");
      auto newCols = columnList;
      newCols.insert(newCols.begin(), "rdfentry_"); // Artificially insert first column
      auto displayer = std::make_shared<RDisplay>(newCols, GetColumnTypeNamesList(newCols), nMaxCollectionElements);
      using displayHelperArgs_t = std::pair<size_t, std::shared_ptr<RDisplay>>;
      return CreateAction<RDFInternal::ActionTags::Display, RDFDetail::RInferredType>(
         std::move(newCols), displayer, std::make_shared<displayHelperArgs_t>(nRows, displayer), fProxiedPtr,
         columnList.size() + 1);
   }

   ////////////////////////////////////////////////////////////////////////////
   /// \brief Provides a representation of the columns in the dataset.
   /// \param[in] columnNameRegexp A regular expression to select the columns.
   /// \param[in] nRows Number of events for each column to be displayed.
   /// \param[in] nMaxCollectionElements Maximum number of collection elements to display per row.
   /// \return the `RDisplay` instance wrapped in a RResultPtr.
   ///
   /// The existing columns are matched against the regular expression. If the string provided
   /// is empty, all columns are selected.
   /// See the previous overloads for further details.
   RResultPtr<RDisplay>
   Display(std::string_view columnNameRegexp = "", size_t nRows = 5, size_t nMaxCollectionElements = 10)
   {
      const auto columnNames = GetColumnNames();
      const auto selectedColumns = RDFInternal::ConvertRegexToColumns(columnNames, columnNameRegexp, "Display");
      return Display(selectedColumns, nRows, nMaxCollectionElements);
   }

   ////////////////////////////////////////////////////////////////////////////
   /// \brief Provides a representation of the columns in the dataset.
   /// \param[in] columnList Names of the columns to be displayed.
   /// \param[in] nRows Number of events for each column to be displayed.
   /// \param[in] nMaxCollectionElements Number of maximum elements in collection.
   /// \return the `RDisplay` instance wrapped in a RResultPtr.
   ///
   /// See the previous overloads for further details.
   RResultPtr<RDisplay>
   Display(std::initializer_list<std::string> columnList, size_t nRows = 5, size_t nMaxCollectionElements = 10)
   {
      ColumnNames_t selectedColumns(columnList);
      return Display(selectedColumns, nRows, nMaxCollectionElements);
   }

private:
   template <typename F, typename DefineType, typename RetType = typename TTraits::CallableTraits<F>::ret_type>
   std::enable_if_t<std::is_default_constructible<RetType>::value, RInterface<Proxied, DS_t>>
   DefineImpl(std::string_view name, F &&expression, const ColumnNames_t &columns, const std::string &where)
   {
      if (where.compare(0, 8, "Redefine") != 0) { // not a Redefine
         RDFInternal::CheckValidCppVarName(name, where);
         RDFInternal::CheckForRedefinition(where, name, fColRegister, fLoopManager->GetBranchNames(),
                                           fDataSource ? fDataSource->GetColumnNames() : ColumnNames_t{});
      } else {
         RDFInternal::CheckForDefinition(where, name, fColRegister, fLoopManager->GetBranchNames(),
                                         fDataSource ? fDataSource->GetColumnNames() : ColumnNames_t{});
         RDFInternal::CheckForNoVariations(where, name, fColRegister);
      }

      using ArgTypes_t = typename TTraits::CallableTraits<F>::arg_types;
      using ColTypesTmp_t = typename RDFInternal::RemoveFirstParameterIf<
         std::is_same<DefineType, RDFDetail::ExtraArgsForDefine::Slot>::value, ArgTypes_t>::type;
      using ColTypes_t = typename RDFInternal::RemoveFirstTwoParametersIf<
         std::is_same<DefineType, RDFDetail::ExtraArgsForDefine::SlotAndEntry>::value, ColTypesTmp_t>::type;

      constexpr auto nColumns = ColTypes_t::list_size;

      const auto validColumnNames = GetValidatedColumnNames(nColumns, columns);
      CheckAndFillDSColumns(validColumnNames, ColTypes_t());

      // Declare return type to the interpreter, for future use by jitted actions
      auto retTypeName = RDFInternal::TypeID2TypeName(typeid(RetType));
      if (retTypeName.empty()) {
         // The type is not known to the interpreter.
         // We must not error out here, but if/when this column is used in jitted code
         const auto demangledType = RDFInternal::DemangleTypeIdName(typeid(RetType));
         retTypeName = "CLING_UNKNOWN_TYPE_" + demangledType;
      }

      using NewCol_t = RDFDetail::RDefine<F, DefineType>;
      auto newColumn = std::make_shared<NewCol_t>(name, retTypeName, std::forward<F>(expression), validColumnNames,
                                                  fColRegister, *fLoopManager);

      RDFInternal::RColumnRegister newCols(fColRegister);
      newCols.AddDefine(std::move(newColumn));

      RInterface<Proxied> newInterface(fProxiedPtr, *fLoopManager, std::move(newCols));

      return newInterface;
   }

   // This overload is chosen when the callable passed to Define or DefineSlot returns void.
   // It simply fires a compile-time error. This is preferable to a static_assert in the main `Define` overload because
   // this way compilation of `Define` has no way to continue after throwing the error.
   template <typename F, typename DefineType, typename RetType = typename TTraits::CallableTraits<F>::ret_type,
             bool IsFStringConv = std::is_convertible<F, std::string>::value,
             bool IsRetTypeDefConstr = std::is_default_constructible<RetType>::value>
   std::enable_if_t<!IsFStringConv && !IsRetTypeDefConstr, RInterface<Proxied, DS_t>>
   DefineImpl(std::string_view, F, const ColumnNames_t &, const std::string &)
   {
      static_assert(std::is_default_constructible<typename TTraits::CallableTraits<F>::ret_type>::value,
                    "Error in `Define`: type returned by expression is not default-constructible");
      return *this; // never reached
   }

   template <typename... ColumnTypes>
   RResultPtr<RInterface<RLoopManager>> SnapshotImpl(std::string_view fullTreeName, std::string_view filename,
                                                     const ColumnNames_t &columnList, const RSnapshotOptions &options)
   {
      const auto columnListWithoutSizeColumns = RDFInternal::FilterArraySizeColNames(columnList, "Snapshot");

      RDFInternal::CheckTypesAndPars(sizeof...(ColumnTypes), columnListWithoutSizeColumns.size());
      // validCols has aliases resolved, while columnListWithoutSizeColumns still has aliases in it.
      const auto validCols = GetValidatedColumnNames(columnListWithoutSizeColumns.size(), columnListWithoutSizeColumns);
      RDFInternal::CheckForDuplicateSnapshotColumns(validCols);
      CheckAndFillDSColumns(validCols, TTraits::TypeList<ColumnTypes...>());

      const auto parsedTreePath = RDFInternal::ParseTreePath(fullTreeName);
      const auto &treename = parsedTreePath.fTreeName;
      const auto &dirname = parsedTreePath.fDirName;

      auto snapHelperArgs = std::make_shared<RDFInternal::SnapshotHelperArgs>(RDFInternal::SnapshotHelperArgs{
         std::string(filename), std::string(dirname), std::string(treename), columnListWithoutSizeColumns, options});

      ::TDirectory::TContext ctxt;

      // The CreateLMFromTTree function by default opens the file passed as input
      // to check for the presence of the TTree inside. But at this moment the
      // filename we are using here corresponds to a file which does not exist yet,
      // i.e. the output file of the Snapshot call. Thus, checkFile=false will
      // prevent the function from trying to open a non-existent file.
      auto newRDF = std::make_shared<RInterface<RLoopManager>>(ROOT::Detail::RDF::CreateLMFromTTree(
         fullTreeName, filename, /*defaultColumns=*/columnListWithoutSizeColumns, /*checkFile=*/false));

      // The Snapshot helper will use validCols (with aliases resolved) as input columns, and
      // columnListWithoutSizeColumns (still with aliases in it, passed through snapHelperArgs) as output column names.
      auto resPtr = CreateAction<RDFInternal::ActionTags::Snapshot, ColumnTypes...>(validCols, newRDF, snapHelperArgs,
                                                                                    fProxiedPtr);

      if (!options.fLazy)
         *resPtr;
      return resPtr;
   }

   ////////////////////////////////////////////////////////////////////////////
   /// \brief Implementation of cache.
   template <typename... ColTypes, std::size_t... S>
   RInterface<RLoopManager> CacheImpl(const ColumnNames_t &columnList, std::index_sequence<S...>)
   {
      const auto columnListWithoutSizeColumns = RDFInternal::FilterArraySizeColNames(columnList, "Snapshot");

      // Check at compile time that the columns types are copy constructible
      constexpr bool areCopyConstructible =
         RDFInternal::TEvalAnd<std::is_copy_constructible<ColTypes>::value...>::value;
      static_assert(areCopyConstructible, "Columns of a type which is not copy constructible cannot be cached yet.");

      RDFInternal::CheckTypesAndPars(sizeof...(ColTypes), columnListWithoutSizeColumns.size());

      auto colHolders = std::make_tuple(Take<ColTypes>(columnListWithoutSizeColumns[S])...);
      auto ds = std::make_unique<RLazyDS<ColTypes...>>(
         std::make_pair(columnListWithoutSizeColumns[S], std::get<S>(colHolders))...);

      RInterface<RLoopManager> cachedRDF(std::make_shared<RLoopManager>(std::move(ds), columnListWithoutSizeColumns));

      return cachedRDF;
   }

   template <bool IsSingleColumn, typename F>
   RInterface<Proxied, DS_t>
   VaryImpl(const std::vector<std::string> &colNames, F &&expression, const ColumnNames_t &inputColumns,
            const std::vector<std::string> &variationTags, std::string_view variationName)
   {
      using F_t = std::decay_t<F>;
      using ColTypes_t = typename TTraits::CallableTraits<F_t>::arg_types;
      using RetType = typename TTraits::CallableTraits<F_t>::ret_type;
      constexpr auto nColumns = ColTypes_t::list_size;

      SanityChecksForVary<RetType>(colNames, variationTags, variationName);

      const auto validColumnNames = GetValidatedColumnNames(nColumns, inputColumns);
      CheckAndFillDSColumns(validColumnNames, ColTypes_t{});

      auto retTypeName = RDFInternal::TypeID2TypeName(typeid(RetType));
      if (retTypeName.empty()) {
         // The type is not known to the interpreter, but we don't want to error out
         // here, rather if/when this column is used in jitted code, so we inject a broken but telling type name.
         const auto demangledType = RDFInternal::DemangleTypeIdName(typeid(RetType));
         retTypeName = "CLING_UNKNOWN_TYPE_" + demangledType;
      }

      auto variation = std::make_shared<RDFInternal::RVariation<F_t, IsSingleColumn>>(
         colNames, variationName, std::forward<F>(expression), variationTags, retTypeName, fColRegister, *fLoopManager,
         validColumnNames);

      RDFInternal::RColumnRegister newCols(fColRegister);
      newCols.AddVariation(std::move(variation));

      RInterface<Proxied> newInterface(fProxiedPtr, *fLoopManager, std::move(newCols));

      return newInterface;
   }

   RInterface<Proxied, DS_t> JittedVaryImpl(const std::vector<std::string> &colNames, std::string_view expression,
                                            const std::vector<std::string> &variationTags,
                                            std::string_view variationName, bool isSingleColumn)
   {
      R__ASSERT(!variationTags.empty() && "Must have at least one variation.");
      R__ASSERT(!colNames.empty() && "Must have at least one varied column.");
      R__ASSERT(!variationName.empty() && "Must provide a variation name.");

      for (auto &colName : colNames) {
         RDFInternal::CheckValidCppVarName(colName, "Vary");
         RDFInternal::CheckForDefinition("Vary", colName, fColRegister, fLoopManager->GetBranchNames(),
                                         fDataSource ? fDataSource->GetColumnNames() : ColumnNames_t{});
      }
      RDFInternal::CheckValidCppVarName(variationName, "Vary");

      // when varying multiple columns, they must be different columns
      if (colNames.size() > 1) {
         std::set<std::string> uniqueCols(colNames.begin(), colNames.end());
         if (uniqueCols.size() != colNames.size())
            throw std::logic_error("A column name was passed to the same Vary invocation multiple times.");
      }

      auto upcastNodeOnHeap = RDFInternal::MakeSharedOnHeap(RDFInternal::UpcastNode(fProxiedPtr));
      auto jittedVariation =
         RDFInternal::BookVariationJit(colNames, variationName, variationTags, expression, *fLoopManager, fDataSource,
                                       fColRegister, fLoopManager->GetBranchNames(), upcastNodeOnHeap, isSingleColumn);

      RDFInternal::RColumnRegister newColRegister(fColRegister);
      newColRegister.AddVariation(std::move(jittedVariation));

      RInterface<Proxied, DS_t> newInterface(fProxiedPtr, *fLoopManager, std::move(newColRegister));

      return newInterface;
   }

   template <typename Helper, typename ActionResultType>
   auto CallCreateActionWithoutColsIfPossible(const std::shared_ptr<ActionResultType> &resPtr,
                                              const std::shared_ptr<Helper> &hPtr,
                                              TTraits::TypeList<RDFDetail::RInferredType>)
      -> decltype(hPtr->Exec(0u), RResultPtr<ActionResultType>{})
   {
      return CreateAction<RDFInternal::ActionTags::Book>(/*columns=*/{}, resPtr, hPtr, fProxiedPtr, 0u);
   }

   template <typename Helper, typename ActionResultType, typename... Others>
   RResultPtr<ActionResultType>
   CallCreateActionWithoutColsIfPossible(const std::shared_ptr<ActionResultType> &,
                                         const std::shared_ptr<Helper>& /*hPtr*/,
                                         Others...)
   {
      throw std::logic_error(std::string("An action was booked with no input columns, but the action requires "
                                         "columns! The action helper type was ") +
                             typeid(Helper).name());
      return {};
   }

protected:
   RInterface(const std::shared_ptr<Proxied> &proxied, RLoopManager &lm,
              const RDFInternal::RColumnRegister &colRegister)
      : RInterfaceBase(lm, colRegister), fProxiedPtr(proxied)
   {
   }

   const std::shared_ptr<Proxied> &GetProxiedPtr() const { return fProxiedPtr; }
};

} // namespace RDF

} // namespace ROOT

#endif // ROOT_RDF_INTERFACE<|MERGE_RESOLUTION|>--- conflicted
+++ resolved
@@ -87,11 +87,7 @@
 namespace RDF {
 class GraphCreatorHelper;
 void ChangeEmptyEntryRange(const ROOT::RDF::RNode &node, std::pair<ULong64_t, ULong64_t> &&newRange);
-<<<<<<< HEAD
-void ChangeEntryRange(const RNode &node, const ULong64_t start, const ULong64_t end);
-=======
 void ChangeBeginAndEndEntries(const RNode &node, ULong64_t start, ULong64_t end);
->>>>>>> 380cc5b6
 void ChangeSpec(const ROOT::RDF::RNode &node, ROOT::RDF::Experimental::RDatasetSpec &&spec);
 void TriggerRun(ROOT::RDF::RNode node);
 } // namespace RDF
@@ -125,11 +121,7 @@
 
    friend void RDFInternal::TriggerRun(RNode node);
    friend void RDFInternal::ChangeEmptyEntryRange(const RNode &node, std::pair<ULong64_t, ULong64_t> &&newRange);
-<<<<<<< HEAD
-   friend void RDFInternal::ChangeEntryRange(const RNode &node, const ULong64_t start, const ULong64_t end);
-=======
    friend void RDFInternal::ChangeBeginAndEndEntries(const RNode &node, ULong64_t start, ULong64_t end);
->>>>>>> 380cc5b6
    friend void RDFInternal::ChangeSpec(const RNode &node, ROOT::RDF::Experimental::RDatasetSpec &&spec);
 
    std::shared_ptr<Proxied> fProxiedPtr; ///< Smart pointer to the graph node encapsulated by this RInterface.
