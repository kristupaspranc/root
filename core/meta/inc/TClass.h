// @(#)root/meta:$Id$
// Author: Rene Brun   07/01/95

/*************************************************************************
 * Copyright (C) 1995-2000, Rene Brun and Fons Rademakers.               *
 * All rights reserved.                                                  *
 *                                                                       *
 * For the licensing terms see $ROOTSYS/LICENSE.                         *
 * For the list of contributors see $ROOTSYS/README/CREDITS.             *
 *************************************************************************/

#ifndef ROOT_TClass
#define ROOT_TClass


//////////////////////////////////////////////////////////////////////////
//                                                                      //
// TClass                                                               //
//                                                                      //
// Dictionary of a class.                                               //
//                                                                      //
//////////////////////////////////////////////////////////////////////////

#ifndef ROOT_TDictionary
#include "TDictionary.h"
#endif
#ifndef ROOT_TString
#include "TString.h"
#endif
#ifndef ROOT_TObjArray
#include "TObjArray.h"
#endif
#ifndef ROOT_TObjString
#include "TObjString.h"
#endif

#include <map>
#include <string>
#include <set>

class TBaseClass;
class TBrowser;
class TDataMember;
class TClassAttributeMap;
class TClassRef;
class TCling;
class TMethod;
class TRealData;
class TBuffer;
class TVirtualStreamerInfo;
class TVirtualCollectionProxy;
class TMethodCall;
class TVirtualIsAProxy;
class TVirtualRefProxy;
class THashTable;
class TListOfFunctions;
class TListOfDataMembers;
class TViewPubFunctions;
class TViewPubDataMembers;
class TFunctionTemplate;

namespace clang {
   class Decl;
}

namespace ROOT {
   class TGenericClassInfo;
   class TCollectionProxyInfo;
   class TSchemaRuleSet;
}

namespace ROOT {
   class TMapTypeToTClass;
}
typedef ROOT::TMapTypeToTClass IdMap_t;

class TClass : public TDictionary {

friend class TCling;
friend void ROOT::ResetClassVersion(TClass*, const char*, Short_t);
friend class ROOT::TGenericClassInfo;

public:
   // TClass status bits
   enum { kClassSaved  = BIT(12), kIgnoreTObjectStreamer = BIT(15),
          kUnloaded    = BIT(16), kIsTObject = BIT(17),
          kIsForeign   = BIT(18), kIsEmulation = BIT(19),
          kStartWithTObject = BIT(20),  // see comments for IsStartingWithTObject()
          kWarned      = BIT(21),
          kHasNameMapNode = BIT(22),
          kHasCustomStreamerMember = BIT(23) // The class has a Streamer method and it is implemented by the user.
   };
   enum ENewType { kRealNew = 0, kClassNew, kDummyNew };

private:

   mutable TObjArray *fStreamerInfo;    //Array of TVirtualStreamerInfo
   mutable std::map<std::string, TObjArray*> *fConversionStreamerInfo; //Array of the streamer infos derived from another class.
   TList             *fRealData;        //linked list for persistent members including base classes
   TList             *fBase;            //linked list for base classes
   TListOfDataMembers*fData;            //linked list for data members
   TList             *fEnums;           //linked list for the enums
   TList             *fFuncTemplate;    //linked list for function templates [Not public until implemented as active list]
   TListOfFunctions  *fMethod;          //linked list for methods
   TViewPubDataMembers*fAllPubData;      //all public data members (including from base classes)
   TViewPubFunctions *fAllPubMethod;    //all public methods (including from base classes)
   mutable TList     *fClassMenuList;   //list of class menu items

   const char        *fDeclFileName;    //name of class declaration file
   const char        *fImplFileName;    //name of class implementation file
   Short_t            fDeclFileLine;    //line of class declaration
   Short_t            fImplFileLine;    //line of class implementation
   UInt_t             fInstanceCount;   //number of instances of this class
   UInt_t             fOnHeap;          //number of instances on heap
   mutable UInt_t     fCheckSum;        //checksum of data members and base classes
   TVirtualCollectionProxy *fCollectionProxy; //Collection interface
   Version_t          fClassVersion;    //Class version Identifier
   ClassInfo_t       *fClassInfo;       //pointer to CINT class info class
   TString            fContextMenuTitle;//context menu title
   const type_info   *fTypeInfo;        //pointer to the C++ type information.
   ShowMembersFunc_t  fShowMembers;     //pointer to the class's ShowMembers function
   TClassStreamer    *fStreamer;        //pointer to streamer function
   TString            fSharedLibs;      //shared libraries containing class code

   TVirtualIsAProxy  *fIsA;             //!pointer to the class's IsA proxy.
   IsAGlobalFunc_t    fGlobalIsA;       //pointer to a global IsA function.
   mutable TMethodCall *fIsAMethod;       //!saved info to call a IsA member function

   ROOT::MergeFunc_t   fMerge;          //pointer to a function implementing Merging objects of this class.
   ROOT::ResetAfterMergeFunc_t fResetAfterMerge; //pointer to a function implementing Merging objects of this class.
   ROOT::NewFunc_t     fNew;            //pointer to a function newing one object.
   ROOT::NewArrFunc_t  fNewArray;       //pointer to a function newing an array of objects.
   ROOT::DelFunc_t     fDelete;         //pointer to a function deleting one object.
   ROOT::DelArrFunc_t  fDeleteArray;    //pointer to a function deleting an array of objects.
   ROOT::DesFunc_t     fDestructor;     //pointer to a function call an object's destructor.
   ROOT::DirAutoAdd_t  fDirAutoAdd;     //pointer which implements the Directory Auto Add feature for this class.']'
   ClassStreamerFunc_t fStreamerFunc;   //Wrapper around this class custom Streamer member function.
   Int_t               fSizeof;         //Sizeof the class.

           Int_t      fCanSplit;        //!Indicates whether this class can be split or not.
   mutable Long_t     fProperty;        //!Property
   mutable Bool_t     fVersionUsed;     //!Indicates whether GetClassVersion has been called

   mutable Bool_t     fIsOffsetStreamerSet; //!saved remember if fOffsetStreamer has been set.
   mutable Long_t     fOffsetStreamer;  //!saved info to call Streamer
   Int_t              fStreamerType;    //!cached of the streaming method to use
   mutable TVirtualStreamerInfo     *fCurrentInfo;     //!cached current streamer info.
   TClassRef         *fRefStart;        //!List of references to this object
   TVirtualRefProxy  *fRefProxy;        //!Pointer to reference proxy if this class represents a reference
   ROOT::TSchemaRuleSet *fSchemaRules;  //! Schema evolution rules
   TClassAttributeMap *fAttributeMap;    //pointer to a class attribute map

   typedef void (TClass::*StreamerImpl_t)(void *obj, TBuffer &b, const TClass *onfile_class) const;
   mutable StreamerImpl_t fStreamerImpl;//! Pointer to the function implementing the right streaming behavior for the class represented by this object.

   TListOfFunctions  *GetMethodList();
   TMethod           *GetClassMethod(Long_t faddr);
   TMethod           *FindClassOrBaseMethodWithId(DeclId_t faddr);
   Int_t              GetBaseClassOffsetRecurse(const TClass *base);
   void Init(const char *name, Version_t cversion, const type_info *info,
             TVirtualIsAProxy *isa,
             const char *dfil, const char *ifil,
             Int_t dl, Int_t il,
             ClassInfo_t *classInfo,
             Bool_t silent);
   void ForceReload (TClass* oldcl);

   void               SetClassVersion(Version_t version);
   void               SetClassSize(Int_t sizof) { fSizeof = sizof; }

   // Various implementation for TClass::Stramer
   void StreamerExternal(void *object, TBuffer &b, const TClass *onfile_class) const;
   void StreamerTObject(void *object, TBuffer &b, const TClass *onfile_class) const;
   void StreamerTObjectInitialized(void *object, TBuffer &b, const TClass *onfile_class) const;
   void StreamerTObjectEmulated(void *object, TBuffer &b, const TClass *onfile_class) const;
   void StreamerInstrumented(void *object, TBuffer &b, const TClass *onfile_class) const;
   void StreamerStreamerInfo(void *object, TBuffer &b, const TClass *onfile_class) const;
   void StreamerDefault(void *object, TBuffer &b, const TClass *onfile_class) const;

   static IdMap_t    *GetIdMap();       //Map from typeid to TClass pointer
   static ENewType    fgCallingNew;     //Intent of why/how TClass::New() is called
   static Int_t       fgClassCount;     //provides unique id for a each class
                                        //stored in TObject::fUniqueID
   // Internal status bits
   enum { kLoading = BIT(14) };
   // Internal streamer type.
   enum EStreamerType {kDefault=0, kEmulated=1, kTObject=2, kInstrumented=4, kForeign=8, kExternal=16};

   // When a new class is created, we need to be able to find
   // if there are any existing classes that have the same name
   // after any typedefs are expanded.  (This only really affects
   // template arguments.)  To avoid having to search through all classes
   // in that case, we keep a hash table mapping from the fully
   // typedef-expanded names to the original class names.
   // An entry is made in the table only if they are actually different.
   //
   // In these objects, the TObjString base holds the typedef-expanded
   // name (the hash key), and fOrigName holds the original class name
   // (the value to which the key maps).
   //
   class TNameMapNode
     : public TObjString
   {
   public:
     TNameMapNode (const char* typedf, const char* orig);
     TString fOrigName;
   };

   // These are the above-referenced hash tables.  (The pointers are null
   // if no entries have been made.)
   static THashTable* fgClassTypedefHash;

private:
   TClass(const TClass& tc);
   TClass& operator=(const TClass&);

protected:
   TVirtualStreamerInfo     *FindStreamerInfo(TObjArray* arr, UInt_t checksum) const;
   static THashTable        *GetClassTypedefHash();

public:
   TClass();
   TClass(const char *name, Bool_t silent = kFALSE);
   TClass(ClassInfo_t *info, Version_t cversion,
          const char *dfil = 0, const char *ifil = 0,
          Int_t dl = 0, Int_t il = 0, Bool_t silent = kFALSE);
   TClass(const char *name, Version_t cversion,
          const char *dfil = 0, const char *ifil = 0,
          Int_t dl = 0, Int_t il = 0, Bool_t silent = kFALSE);
   TClass(const char *name, Version_t cversion,
          const type_info &info, TVirtualIsAProxy *isa,
          const char *dfil, const char *ifil,
          Int_t dl, Int_t il, Bool_t silent = kFALSE);
   virtual           ~TClass();

   void               AddInstance(Bool_t heap = kFALSE) { fInstanceCount++; if (heap) fOnHeap++; }
   void               AddImplFile(const char *filename, int line);
   void               AddRef(TClassRef *ref);
   static Bool_t      AddRule(const char *rule);
   static Int_t       ReadRules(const char *filename);
   static Int_t       ReadRules();
   void               AdoptSchemaRules( ROOT::TSchemaRuleSet *rules );
   virtual void       Browse(TBrowser *b);
   void               BuildRealData(void *pointer=0, Bool_t isTransient = kFALSE);
   void               BuildEmulatedRealData(const char *name, Long_t offset, TClass *cl);
   void               CalculateStreamerOffset() const;
   Bool_t             CallShowMembers(const void* obj, TMemberInspector &insp, Bool_t isTransient = kFALSE) const;
   Bool_t             CanSplit() const;
   Bool_t             CanIgnoreTObjectStreamer() { return TestBit(kIgnoreTObjectStreamer);}
   TObject           *Clone(const char *newname="") const;
   void               CopyCollectionProxy(const TVirtualCollectionProxy&);
   void               Draw(Option_t *option="");
   void               Dump() const { TDictionary::Dump(); }
<<<<<<< HEAD
   void               Dump(void *obj, Bool_t noAddr = kFALSE) const;
=======
   void               Dump(const void *obj) const;
>>>>>>> 1c54bb04
   char              *EscapeChars(const char *text) const;
   TVirtualStreamerInfo     *FindStreamerInfo(UInt_t checksum) const;
   TVirtualStreamerInfo     *GetConversionStreamerInfo( const char* onfile_classname, Int_t version ) const;
   TVirtualStreamerInfo     *FindConversionStreamerInfo( const char* onfile_classname, UInt_t checksum ) const;
   TVirtualStreamerInfo     *GetConversionStreamerInfo( const TClass* onfile_cl, Int_t version ) const;
   TVirtualStreamerInfo     *FindConversionStreamerInfo( const TClass* onfile_cl, UInt_t checksum ) const;
   Bool_t             HasDefaultConstructor() const;
   UInt_t             GetCheckSum(UInt_t code=0) const;
   TVirtualCollectionProxy *GetCollectionProxy() const;
   TVirtualIsAProxy  *GetIsAProxy() const;
   TMethod           *GetClassMethod(const char *name, const char *params, Bool_t objectIsConst = kFALSE);
   TMethod           *GetClassMethodWithPrototype(const char *name, const char *proto, Bool_t objectIsConst = kFALSE, ROOT::EFunctionMatchMode mode = ROOT::kConversionMatch);
   Version_t          GetClassVersion() const { fVersionUsed = kTRUE; return fClassVersion; }
   Int_t              GetClassSize() const { return Size(); }
   TDataMember       *GetDataMember(const char *datamember) const;
   Long_t             GetDataMemberOffset(const char *membername) const;
   const char        *GetDeclFileName() const { return fDeclFileName; }
   Short_t            GetDeclFileLine() const { return fDeclFileLine; }
   ROOT::DelFunc_t    GetDelete() const;
   ROOT::DesFunc_t    GetDestructor() const;
   ROOT::DelArrFunc_t GetDeleteArray() const;
   ClassInfo_t       *GetClassInfo() const { return fClassInfo; }
   const char        *GetContextMenuTitle() const { return fContextMenuTitle; }
   TVirtualStreamerInfo     *GetCurrentStreamerInfo() {
      if (fCurrentInfo) return fCurrentInfo;
      else return (fCurrentInfo=(TVirtualStreamerInfo*)(fStreamerInfo->At(fClassVersion)));
   }
   TList             *GetListOfDataMembers(Bool_t load = kTRUE);
   TList             *GetListOfEnums();
   TList             *GetListOfBases();
   TList             *GetListOfMethods(Bool_t load = kTRUE);
   TList             *GetListOfRealData() const { return fRealData; }
   const TList       *GetListOfAllPublicMethods(Bool_t load = kTRUE);
   TList             *GetListOfAllPublicDataMembers(Bool_t load = kTRUE);
   const char        *GetImplFileName() const { return fImplFileName; }
   Short_t            GetImplFileLine() const { return fImplFileLine; }
   TClass            *GetActualClass(const void *object) const;
   TClass            *GetBaseClass(const char *classname);
   TClass            *GetBaseClass(const TClass *base);
   Int_t              GetBaseClassOffset(const TClass *base, void *address = 0);
   TClass            *GetBaseDataMember(const char *datamember);
   ROOT::DirAutoAdd_t GetDirectoryAutoAdd() const;
   TFunctionTemplate *GetFunctionTemplate(const char *name);
   UInt_t             GetInstanceCount() const { return fInstanceCount; }
   UInt_t             GetHeapInstanceCount() const { return fOnHeap; }
   void               GetMenuItems(TList *listitems);
   TList             *GetMenuList() const;
   TMethod           *GetMethod(const char *method, const char *params, Bool_t objectIsConst = kFALSE);
   TMethod           *GetMethodWithPrototype(const char *method, const char *proto, Bool_t objectIsConst = kFALSE, ROOT::EFunctionMatchMode mode = ROOT::kConversionMatch);
   TMethod           *GetMethodAny(const char *method);
   TMethod           *GetMethodAllAny(const char *method);
   Int_t              GetNdata();
   ROOT::MergeFunc_t  GetMerge() const;
   ROOT::ResetAfterMergeFunc_t  GetResetAfterMerge() const;
   ROOT::NewFunc_t    GetNew() const;
   ROOT::NewArrFunc_t GetNewArray() const;
   Int_t              GetNmethods();
   TRealData         *GetRealData(const char *name) const;
   TVirtualRefProxy  *GetReferenceProxy()  const   {  return fRefProxy; }
   const ROOT::TSchemaRuleSet *GetSchemaRules() const;
   ROOT::TSchemaRuleSet *GetSchemaRules(Bool_t create = kFALSE);
   const char        *GetSharedLibs();
   ShowMembersFunc_t  GetShowMembersWrapper() const { return fShowMembers; }
   TClassStreamer    *GetStreamer() const;
   ClassStreamerFunc_t GetStreamerFunc() const;
   TObjArray         *GetStreamerInfos() const { return fStreamerInfo; }
   TVirtualStreamerInfo     *GetStreamerInfo(Int_t version=0) const;
   TVirtualStreamerInfo     *GetStreamerInfoAbstractEmulated(Int_t version=0) const;
   const type_info   *GetTypeInfo() const { return fTypeInfo; };
   Bool_t             HasDictionary();
   void               GetMissingDictionaries(TObjArray& result, bool recurse = false);
   void               IgnoreTObjectStreamer(Bool_t ignore=kTRUE);
   Bool_t             InheritsFrom(const char *cl) const;
   Bool_t             InheritsFrom(const TClass *cl) const;
   void               InterpretedShowMembers(void* obj, TMemberInspector &insp, Bool_t isTransient);
   Bool_t             IsFolder() const { return kTRUE; }
   Bool_t             IsLoaded() const;
   Bool_t             IsForeign() const;
   Bool_t             IsStartingWithTObject() const;
   Bool_t             IsTObject() const;
   void               ls(Option_t *opt="") const;
   void               MakeCustomMenuList();
   void               Move(void *arenaFrom, void *arenaTo) const;
   void              *New(ENewType defConstructor = kClassNew, Bool_t quiet = kFALSE) const;
   void              *New(void *arena, ENewType defConstructor = kClassNew) const;
   void              *NewArray(Long_t nElements, ENewType defConstructor = kClassNew) const;
   void              *NewArray(Long_t nElements, void *arena, ENewType defConstructor = kClassNew) const;
   virtual void       PostLoadCheck();
   Long_t             Property() const;
   Int_t              ReadBuffer(TBuffer &b, void *pointer, Int_t version, UInt_t start, UInt_t count);
   Int_t              ReadBuffer(TBuffer &b, void *pointer);
   void               RemoveRef(TClassRef *ref);
   void               ReplaceWith(TClass *newcl, Bool_t recurse = kTRUE) const;
   void               ResetCaches();
   void               ResetClassInfo(Long_t tagnum);
   void               ResetInstanceCount() { fInstanceCount = fOnHeap = 0; }
   void               ResetMenuList();
   Int_t              Size() const;
   void               SetCanSplit(Int_t splitmode);
   void               SetCollectionProxy(const ROOT::TCollectionProxyInfo&);
   void               SetContextMenuTitle(const char *title);
   void               SetCurrentStreamerInfo(TVirtualStreamerInfo *info);
   void               SetGlobalIsA(IsAGlobalFunc_t);
   void               SetDeclFile(const char *name, int line) { fDeclFileName = name; fDeclFileLine = line; }
   void               SetDelete(ROOT::DelFunc_t deleteFunc);
   void               SetDeleteArray(ROOT::DelArrFunc_t deleteArrayFunc);
   void               SetDirectoryAutoAdd(ROOT::DirAutoAdd_t dirAutoAddFunc);
   void               SetDestructor(ROOT::DesFunc_t destructorFunc);
   void               SetImplFileName(const char *implFileName) { fImplFileName = implFileName; }
   void               SetMerge(ROOT::MergeFunc_t mergeFunc);
   void               SetResetAfterMerge(ROOT::ResetAfterMergeFunc_t resetFunc);
   void               SetNew(ROOT::NewFunc_t newFunc);
   void               SetNewArray(ROOT::NewArrFunc_t newArrayFunc);
   TVirtualStreamerInfo     *SetStreamerInfo(Int_t version, const char *info="");
   void               SetUnloaded();
   Int_t              WriteBuffer(TBuffer &b, void *pointer, const char *info="");

   void               AdoptReferenceProxy(TVirtualRefProxy* proxy);
   void               AdoptStreamer(TClassStreamer *strm);
   void               AdoptMemberStreamer(const char *name, TMemberStreamer *strm);
   void               SetMemberStreamer(const char *name, MemberStreamerFunc_t strm);
   void               SetStreamerFunc(ClassStreamerFunc_t strm);

   // Function to retrieve the TClass object and dictionary function
   static void           AddClass(TClass *cl);
   static void           RemoveClass(TClass *cl);
   static TClass        *GetClassOrAlias(const char *name);
   static TClass        *GetClass(const char *name, Bool_t load = kTRUE, Bool_t silent = kFALSE);
   static TClass        *GetClass(const type_info &typeinfo, Bool_t load = kTRUE, Bool_t silent = kFALSE);
   static TClass        *GetClass(ClassInfo_t *info, Bool_t load = kTRUE, Bool_t silent = kFALSE);
   static VoidFuncPtr_t  GetDict (const char *cname);
   static VoidFuncPtr_t  GetDict (const type_info &info);

   static Int_t       AutoBrowse(TObject *obj, TBrowser *browser);
   static ENewType    IsCallingNew();
   static TClass     *Load(TBuffer &b);
   void               Store(TBuffer &b) const;

   // Pseudo-method apply to the 'obj'. In particular those are used to
   // implement TObject like methods for non-TObject classes

   Int_t              Browse(void *obj, TBrowser *b) const;
   void               DeleteArray(void *ary, Bool_t dtorOnly = kFALSE);
   void               Destructor(void *obj, Bool_t dtorOnly = kFALSE);
   void              *DynamicCast(const TClass *base, void *obj, Bool_t up = kTRUE);
   const void        *DynamicCast(const TClass *base, const void *obj, Bool_t up = kTRUE);
   Bool_t             IsFolder(void *obj) const;
   void               CreateAttributeMap();
   TClassAttributeMap *GetAttributeMap() const
   {
      //Get the TClassAttributeMap pointer to be able to add attribute
      //pairs key-value to the TClass.

      return fAttributeMap;
   }

   inline void        Streamer(void *obj, TBuffer &b, const TClass *onfile_class = 0) const
   {
      // Inline for performance, skipping one function call.
       (this->*fStreamerImpl)(obj,b,onfile_class);
   }

   ClassDef(TClass,0)  //Dictionary containing class information
};

namespace ROOT {

   #ifndef R__NO_CLASS_TEMPLATE_SPECIALIZATION
      template <typename T> struct IsPointer { enum { kVal = 0 }; };
      template <typename T> struct IsPointer<T*> { enum { kVal = 1 }; };
   #else
      template <typename T> Bool_t IsPointer(const T* /* dummy */) { return false; };
      template <typename T> Bool_t IsPointer(const T** /* dummy */) { return true; };
   #endif

   template <typename T> TClass* GetClass(      T* /* dummy */)        { return TClass::GetClass(typeid(T)); }
   template <typename T> TClass* GetClass(const T* /* dummy */)        { return TClass::GetClass(typeid(T)); }

   #ifndef R__NO_CLASS_TEMPLATE_SPECIALIZATION
      // This can only be used when the template overload resolution can distringuish between
      // T* and T**
      template <typename T> TClass* GetClass(      T**       /* dummy */) { return GetClass((T*)0); }
      template <typename T> TClass* GetClass(const T**       /* dummy */) { return GetClass((T*)0); }
      template <typename T> TClass* GetClass(      T* const* /* dummy */) { return GetClass((T*)0); }
      template <typename T> TClass* GetClass(const T* const* /* dummy */) { return GetClass((T*)0); }
   #endif

   extern TClass *CreateClass(const char *cname, Version_t id,
                              const char *dfil, const char *ifil,
                              Int_t dl, Int_t il);
}

#endif // ROOT_TClass<|MERGE_RESOLUTION|>--- conflicted
+++ resolved
@@ -251,11 +251,7 @@
    void               CopyCollectionProxy(const TVirtualCollectionProxy&);
    void               Draw(Option_t *option="");
    void               Dump() const { TDictionary::Dump(); }
-<<<<<<< HEAD
-   void               Dump(void *obj, Bool_t noAddr = kFALSE) const;
-=======
-   void               Dump(const void *obj) const;
->>>>>>> 1c54bb04
+   void               Dump(const void *obj, Bool_t noAddr = kFALSE) const;
    char              *EscapeChars(const char *text) const;
    TVirtualStreamerInfo     *FindStreamerInfo(UInt_t checksum) const;
    TVirtualStreamerInfo     *GetConversionStreamerInfo( const char* onfile_classname, Int_t version ) const;
